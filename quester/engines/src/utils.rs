--- conflicted
+++ resolved
@@ -74,7 +74,6 @@
 
 /// Splits the provided text into chunks based on the maximum token length.
 pub fn split_into_chunks(max_tokens: usize, tokens: &str) -> Vec<String> {
-<<<<<<< HEAD
     let sentences = split_into_sentences(tokens);
     let mut chunks = Vec::new();
     let mut current_chunk = String::new();
@@ -89,47 +88,6 @@
                 current_chunk.clear();
                 current_length = 0;
             }
-
-            if sentence_length > max_tokens {
-                let mut start = 0;
-                while start < sentence_length {
-                    let end = std::cmp::min(start + max_tokens, sentence_length);
-                    chunks.push(sentence[start..end].to_string());
-                    start = end;
-                }
-            } else {
-                current_chunk = sentence.clone();
-                current_length = sentence_length;
-            }
-        } else {
-            if !current_chunk.is_empty() {
-                current_chunk.push(' ');
-            }
-            current_chunk.push_str(&sentence);
-            current_length += sentence_length;
-        }
-    }
-
-    if !current_chunk.is_empty() {
-        chunks.push(current_chunk);
-    }
-
-    chunks
-=======
-	let sentences = split_into_sentences(tokens);
-	let mut chunks = Vec::new();
-	let mut current_chunk = String::new();
-	let mut current_length = 0;
-
-	for sentence in sentences {
-		let sentence_length = sentence.chars().count();
-
-		if current_length + sentence_length > max_tokens {
-			if !current_chunk.is_empty() {
-				chunks.push(current_chunk.clone());
-				current_chunk.clear();
-				current_length = 0;
-			}
 
 			if sentence_length > max_tokens {
 				let mut start = 0;
@@ -153,12 +111,11 @@
 		}
 	}
 
-	if !current_chunk.is_empty() {
-		chunks.push(current_chunk);
-	}
-
-	chunks
->>>>>>> ced2fad1
+    if !current_chunk.is_empty() {
+        chunks.push(current_chunk);
+    }
+
+    chunks
 }
 
 /// Labels entities in the provided sentences based on the list of entities.
