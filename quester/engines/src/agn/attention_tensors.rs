use crate::utils::{
<<<<<<< HEAD
	add_attention_to_classified_sentences, calculate_biased_sentence_embedding, create_binary_pairs, generate_custom_comb_uuid, label_entities_in_sentences, match_entities_with_tokens, merge_similar_relations, remove_newlines, split_into_chunks, tokens_to_words, ClassifiedSentence, ClassifiedSentenceWithRelations
=======
	add_attention_to_classified_sentences, calculate_biased_sentence_embedding,
	create_binary_pairs, extract_entities_and_types, label_entities_in_sentences,
	match_entities_with_tokens, merge_similar_relations, remove_newlines, split_into_chunks,
	tokens_to_words, ClassifiedSentence, ClassifiedSentenceWithRelations,
>>>>>>> 77ee55ea
};
use async_stream::stream;
use async_trait::async_trait;
use common::{EventState, EventType, SemanticKnowledgePayload, VectorPayload};
use fastembed::TextEmbedding;
use futures::{Stream, StreamExt};
use llms::llm::LLM;
use proto::semantics::IngestedTokens;
use std::{pin::Pin, sync::Arc};

use crate::{
	agn::{
		attention_based_filter::{IndividualFilter, SearchBeam, Token},
		attention_based_search::{perform_search, Entity, EntityPair},
	},
	Engine, EngineError, EngineErrorKind, EngineResult,
};

pub struct AttentionTensorsEngine {
	pub llm: Arc<dyn LLM>,
	pub entities: Vec<String>,
	pub sample_entities: Vec<String>,
	embedding_model: Option<TextEmbedding>,
	ner_llm: Option<Arc<dyn LLM>>,
}

impl AttentionTensorsEngine {
	pub fn new(
		llm: Arc<dyn LLM>,
		entities: Vec<String>,
		sample_entities: Vec<String>,
		embedding_model: Option<TextEmbedding>,
		ner_llm: Option<Arc<dyn LLM>>, // Accept as optional
	) -> Self {
		Self { llm, entities, sample_entities, embedding_model, ner_llm }
	}
}

#[async_trait]
impl Engine for AttentionTensorsEngine {
	async fn process_ingested_tokens<'life0>(
		&'life0 self,
		token_stream: Pin<Box<dyn Stream<Item = IngestedTokens> + Send + 'life0>>,
	) -> EngineResult<Pin<Box<dyn Stream<Item = EngineResult<EventState>> + Send + 'life0>>> {
		// Await the maximum tokens value outside the stream! block
		let max_tokens = self.llm.maximum_tokens().await;
		// Make copies of necessary parts of `self`
		let mut entities = self.entities.clone();
		let mut sample_entities = self.sample_entities.clone();
		let llm = self.llm.clone();

		if self.embedding_model.is_none() {
			return Err(EngineError::new(
				EngineErrorKind::ModelError,
				anyhow::anyhow!("Embedding model not initialized").into(),
			));
		}

		let embedder = self.embedding_model.as_ref().unwrap();
		// Process the token stream to get chunks
		let stream = stream! {
			let mut token_stream = token_stream;
			while let Some(token) = token_stream.next().await {
				let doc_source = token.doc_source.clone(); // Assuming doc_source is of type Option<String>
				let file = token.file.clone(); // Assuming file is of type Option<String>
				let cleaned_data: Vec<String> =
					token.data.into_iter().map(|s| remove_newlines(&s)).collect();
				// let doc_source: = token.doc_source;

				let mut all_chunks = Vec::new();
				for data in cleaned_data {
					let split_chunks = split_into_chunks(max_tokens, &data);
					all_chunks.extend(split_chunks);
				}

				let mut tokenized_chunks = Vec::new();
				for chunk in &all_chunks {
					let tokenized_chunk =
						llm.tokenize(chunk).await.map_err(|e| EngineError::from(e))?;
					tokenized_chunks.push(tokenized_chunk);
				}
				let mut event_ids: Vec<String> = Vec::new();
				let mut i = 0;
				let classified_sentences = if !entities.is_empty() {
					let initial_classified_sentences =
						label_entities_in_sentences(&entities, &all_chunks);
					let tokenized_words = tokens_to_words(llm.as_ref(), &tokenized_chunks).await;
					match_entities_with_tokens(&tokenized_words, &initial_classified_sentences)
				} else {
					let mut model_inputs = Vec::new();
					let mut tokenized_chunks_ner = Vec::new();
					let tokenized_words = tokens_to_words(llm.as_ref(), &tokenized_chunks).await;
					let mut classified_sentences = Vec::new();
					if let Some(ref ner_llm) = self.ner_llm {
						for chunk in &all_chunks {
							let tokenized_chunk = ner_llm.tokenize(chunk).await.map_err(|e| EngineError::from(e))?;
							tokenized_chunks_ner.push(tokenized_chunk);
						}
						for tokens in &tokenized_chunks_ner {
							let model_input = ner_llm.model_input(tokens.clone()).await.map_err(|e| EngineError::from(e))?;
							model_inputs.push(model_input);
						}
						let mut classification_results = Vec::new();
						for input in &model_inputs {
							let classification_result = ner_llm.token_classification(input.clone(), None).await.map_err(|e| EngineError::from(e))?;
							classification_results.push(classification_result);
						}


						for (chunk, classification) in all_chunks.iter().zip(classification_results.iter()) {
							let filtered_entities: Vec<(String, String)> = classification.iter().filter(|(_, label)| label != "O").cloned().collect();

							classified_sentences.push(ClassifiedSentence {
								sentence: chunk.clone(),
								entities: filtered_entities
											.into_iter()
											.map(|(e, l)| (e.to_lowercase(), l, 0, 0))
											.collect(),
									});
						}
					}

					match_entities_with_tokens(&tokenized_words, &classified_sentences)
				};
				let classified_sentences_with_pairs = create_binary_pairs(&classified_sentences);

				let extended_classified_sentences_with_attention = add_attention_to_classified_sentences(
					llm.as_ref(),
					&classified_sentences_with_pairs,
					&tokenized_chunks,
				)
				.await?;

				let mut all_sentences_with_relations = Vec::new();
				for (classified, tokenized_chunk) in extended_classified_sentences_with_attention.iter().zip(tokenized_chunks.iter()) {
					let attention_matrix = classified.attention_matrix.as_ref().unwrap().clone();
					let pairs = &classified.classified_sentence.pairs;

					let token_words = llm.tokens_to_words(tokenized_chunk).await;

					let tokens: Vec<Token> = token_words.iter().map(|word| {
						Token {
							text: word.clone(),
							lemma: word.clone(),
						}
					}).collect();

					let filter = IndividualFilter::new(tokens, true, 0.05);

					let mut sentence_relations = Vec::new();

					for (head_text, head_start, head_end, tail_text, tail_start, tail_end) in pairs {
						let head = Entity {
							name: head_text.clone(),
							start_idx: *head_start,
							end_idx: *head_end,
						};
						let tail = Entity {
							name: tail_text.clone(),
							start_idx: *tail_start,
							end_idx: *tail_end,
						};

						let entity_pair = EntityPair {
							head_entity: head.clone(),
							tail_entity: tail.clone(),
							context: classified.classified_sentence.sentence.clone(),
						};

						let search_results = perform_search(
							head.start_idx,
							&attention_matrix,
							&entity_pair,
							5,
							true,
							5,
						).unwrap_or_else(|_e| {
							Vec::new()
						});

						let search_beams: Vec<SearchBeam> = search_results.into_iter()
							.map(|sr| SearchBeam {
								rel_tokens: sr.relation_tokens,
								score: sr.total_score,
							}).collect();

						let head_tail_relations = filter.filter(search_beams, &head, &tail);
						sentence_relations.push(head_tail_relations);
					}

					all_sentences_with_relations.push(ClassifiedSentenceWithRelations {
						classified_sentence: classified.classified_sentence.clone(),
						attention_matrix: Some(attention_matrix),
						relations: sentence_relations,
					});
				}

				merge_similar_relations(&mut all_sentences_with_relations);
				if !all_sentences_with_relations.is_empty()  && entities.is_empty(){
					(entities, sample_entities) = extract_entities_and_types(all_sentences_with_relations.clone());
				}
				for sentence_with_relations in all_sentences_with_relations {
					for head_tail_relation in &sentence_with_relations.relations {
						for (predicate, _score) in &head_tail_relation.relations {
							event_ids.push(generate_custom_comb_uuid());
							// Find the index of the head and tail entities
							let head_index = entities.iter().position(|e| e == &head_tail_relation.head.name);
							let tail_index = entities.iter().position(|e| e == &head_tail_relation.tail.name);

							// Assign the types based on the indices
							let subject_type = head_index.and_then(|i| sample_entities.get(i)).unwrap_or(&"unlabelled".to_string()).clone();
							let object_type = tail_index.and_then(|i| sample_entities.get(i)).unwrap_or(&"unlabelled".to_string()).clone();

							let payload = SemanticKnowledgePayload {
								subject: head_tail_relation.head.name.clone().to_string(),
								subject_type: subject_type.to_string(),
								predicate: predicate.clone().to_string(),
								predicate_type: "relation".to_string(),
								object: head_tail_relation.tail.name.clone().to_string(),
								object_type: object_type.to_string(),
								sentence: sentence_with_relations.classified_sentence.sentence.clone().to_string(),
								image_id: None,
								blob: Some("mock".to_string()),
								event_id: event_ids[i].clone(),
							};
							let event = EventState {
								event_type: EventType::Graph,
								file: file.to_string(),
								doc_source: doc_source.to_string(),
								image_id: None,
								timestamp: 0.0,
								payload: serde_json::to_string(&payload).unwrap_or_default(),
							};
							yield Ok(event);
						}
					}
					let attention_matrix = sentence_with_relations.attention_matrix.as_ref().unwrap();

					for relation in &sentence_with_relations.relations {
						let head_entity = &relation.head.name;
						let tail_entity = &relation.tail.name;

						// Assuming the indices are available in the Entity struct
						let head_start_index = relation.head.start_idx;
						let head_end_index = relation.head.end_idx;
						let tail_start_index = relation.tail.start_idx;
						let tail_end_index = relation.tail.end_idx;
						for (predicate, score) in &relation.relations {
							let biased_embedding = calculate_biased_sentence_embedding(
								embedder,
								attention_matrix,
								head_entity,
								tail_entity,
								predicate,
								score,
								&sentence_with_relations.classified_sentence.sentence,
								head_start_index,
								head_end_index,
								tail_start_index,
								tail_end_index,
							).await.map_err(|e| EngineError::new(EngineErrorKind::ModelError, Arc::new(e.into())))?;
							let payload = VectorPayload {
								event_id: event_ids[i].clone(),
								embeddings: biased_embedding.clone(),
								score: biased_embedding.len() as f32,
							};
							let event = EventState {
								event_type: EventType::Vector,
								file: file.to_string(),
								doc_source: doc_source.to_string(),
								image_id: None,
								timestamp: 0.0,
								payload: serde_json::to_string(&payload).unwrap_or_default(),
							};
							yield Ok(event);
						}
					}
					i = i + 1;
				}
			}
		};

		Ok(Box::pin(stream))
	}
}
// #[cfg(test)]
// mod tests {
// 	use super::*;
// 	use common::CollectedBytes;
// 	use fastembed::{EmbeddingModel, InitOptions, TextEmbedding};
// 	use futures::StreamExt;
// 	use ingestors::{pdf::pdfv1::PdfIngestor, BaseIngestor};
// 	use llms::transformers::{bert::{BertLLM, EmbedderOptions}, roberta::roberta::RobertaLLM};
// 	use std::{fs::File, io::Read, sync::Arc};
// 	use tokio::sync::mpsc;
// 	use tokio_stream::wrappers::ReceiverStream;

// 	#[tokio::test]
// 	async fn test_txt_ingestor() {
// 		let test_file_path = "/home/nishantg/querent-main/Demo_june 6/demo_files/english_test.pdf";
// 		let mut file = File::open(test_file_path).expect("Failed to open test file");
// 		let mut buffer = Vec::new();
// 		file.read_to_end(&mut buffer).expect("Failed to read test file");

// 		// Create a CollectedBytes instance
// 		let collected_bytes = CollectedBytes {
// 			data: Some(buffer), // Use the buffer containing PDF data
// 			file: Some(test_file_path.into()),
// 			doc_source: Some("test_source".to_string()),
// 			eof: false,
// 			extension: Some("pdf".to_string()),
// 			size: Some(10),
// 		};

// 		// Create a TxtIngestor instance
// 		let ingestor = PdfIngestor::new();

// 		// Ingest the file
// 		let result_stream = ingestor.ingest(vec![collected_bytes]).await.unwrap();

// 		// Create a tokio mpsc channel with a bounded capacity
// 		let (sender, receiver) = mpsc::channel(10);

// 		// Send the tokens to the channel
// 		tokio::spawn(async move {
// 			let mut stream = result_stream;
// 			while let Some(tokens) = stream.next().await {
// 				let tokens = tokens.unwrap();

// 				// Send the IngestedTokens through the channel
// 				sender.send(tokens).await.unwrap();
// 			}
// 		});

// 		// let entities = vec![
// 		// 	"oil".to_string(),
// 		// 	"gas".to_string(),
// 		// 	"porosity".to_string(),
// 		// 	"joel".to_string(),
// 		// 	"india".to_string(),
// 		// 	"microsoft".to_string(),
// 		// 	"nitrogen gas".to_string(),
// 		// 	"deposition".to_string(),
// 		// ];
// 		let entities = vec![];

// 		// Initialize NER model only if fixed_entities is not defined or empty
// 		let ner_llm: Option<Arc<dyn LLM>> = if entities.is_empty() {
// 			let ner_options = EmbedderOptions {
<<<<<<< HEAD
// 				model: "/home/nishantg/querent-main/local models/geobert_files".to_string(),
// 				local_dir : Some("/home/nishantg/querent-main/local models/geobert_files".to_string()),
// 				// model: "Davlan/xlm-roberta-base-wikiann-ner".to_string(),
// 				// model: "deepset/roberta-base-squad2".to_string(),
// 				// local_dir : None,
=======
// 				// model: "/home/nishantg/querent-main/local models/geobert_files".to_string(),
// 				// local_dir : Some("/home/nishantg/querent-main/local models/geobert_files".to_string()),
// 				// model: "Davlan/xlm-roberta-base-wikiann-ner".to_string(),
// 				model: "deepset/roberta-base-squad2".to_string(),
// 				local_dir : None,
>>>>>>> 77ee55ea
// 				revision: None,
// 				distribution: None,
// 			};

// 			// Some(Arc::new(BertLLM::new(ner_options).unwrap()) as Arc<dyn LLM>)
// 			Some(Arc::new(RobertaLLM::new(ner_options).unwrap()) as Arc<dyn LLM>)
// 		} else {
// 			None  // Some(Arc::new(DummyLLM) as Arc<dyn LLM>)
// 		};

// 		// Initialize BertLLM with EmbedderOptions
// 		let options = EmbedderOptions {
// 			model: "sentence-transformers/all-MiniLM-L6-v2".to_string(),
// 			local_dir: None,
// 			revision: None,
// 			distribution: None,
// 		};
// 		// let options = EmbedderOptions {
// 		// 	model: "/home/nishantg/querent-main/local models/geobert_files".to_string(),
// 		// 	local_dir: Some("/home/nishantg/querent-main/local models/geobert_files".to_string()),
// 		// 	revision: None,
// 		// 	distribution: None,
// 		// };
// 		let embedder = Arc::new(BertLLM::new(options).unwrap());

// 		// Initialize the embedding model
// 		let embedding_model = TextEmbedding::try_new(InitOptions {
// 			model_name: EmbeddingModel::AllMiniLML6V2,
// 			show_download_progress: true,
// 			..Default::default()
// 		})
// 		.unwrap();

// 		// Create an instance of AttentionTensorsEngine
// 		let engine = AttentionTensorsEngine::new(
// 			embedder,
// 			entities,
// 			vec![
// 				"oil".to_string(),
// 				"gas".to_string(),
// 				"porosity".to_string(),
// 				"joel".to_string(),
// 				"india".to_string(),
// 				"microsoft".to_string(),
// 				"nitrogen gas".to_string(),
// 			],
// 			Some(embedding_model),
// 			ner_llm,
// 		);

// 		// Create an instance of Attention Tensor without fixed entities
// 		// let engine = AttentionTensorsEngine::new(embedder, vec![]);

// 		// Wrap the receiver in a tokio_stream::wrappers::ReceiverStream to convert it into a Stream
// 		let receiver_stream = ReceiverStream::new(receiver);

// 		// Pin the receiver stream to convert it to the required type
// 		let pinned_receiver_stream =
// 			Box::pin(receiver_stream) as Pin<Box<dyn Stream<Item = IngestedTokens> + Send>>;

// 		// Process the ingested tokens
// 		let mut engine_stream =
// 			engine.process_ingested_tokens(pinned_receiver_stream).await.unwrap();

// 		// Collect the results from the stream
// 		let mut results = Vec::new();
// 		while let Some(result) = engine_stream.next().await {
// 			results.push(result.unwrap());
// 		}
// 	}
// }<|MERGE_RESOLUTION|>--- conflicted
+++ resolved
@@ -1,12 +1,8 @@
 use crate::utils::{
-<<<<<<< HEAD
-	add_attention_to_classified_sentences, calculate_biased_sentence_embedding, create_binary_pairs, generate_custom_comb_uuid, label_entities_in_sentences, match_entities_with_tokens, merge_similar_relations, remove_newlines, split_into_chunks, tokens_to_words, ClassifiedSentence, ClassifiedSentenceWithRelations
-=======
 	add_attention_to_classified_sentences, calculate_biased_sentence_embedding,
 	create_binary_pairs, extract_entities_and_types, label_entities_in_sentences,
 	match_entities_with_tokens, merge_similar_relations, remove_newlines, split_into_chunks,
-	tokens_to_words, ClassifiedSentence, ClassifiedSentenceWithRelations,
->>>>>>> 77ee55ea
+	tokens_to_words, ClassifiedSentence, ClassifiedSentenceWithRelations, generate_custom_comb_uuid,
 };
 use async_stream::stream;
 use async_trait::async_trait;
@@ -356,19 +352,11 @@
 // 		// Initialize NER model only if fixed_entities is not defined or empty
 // 		let ner_llm: Option<Arc<dyn LLM>> = if entities.is_empty() {
 // 			let ner_options = EmbedderOptions {
-<<<<<<< HEAD
-// 				model: "/home/nishantg/querent-main/local models/geobert_files".to_string(),
-// 				local_dir : Some("/home/nishantg/querent-main/local models/geobert_files".to_string()),
-// 				// model: "Davlan/xlm-roberta-base-wikiann-ner".to_string(),
-// 				// model: "deepset/roberta-base-squad2".to_string(),
-// 				// local_dir : None,
-=======
 // 				// model: "/home/nishantg/querent-main/local models/geobert_files".to_string(),
 // 				// local_dir : Some("/home/nishantg/querent-main/local models/geobert_files".to_string()),
 // 				// model: "Davlan/xlm-roberta-base-wikiann-ner".to_string(),
 // 				model: "deepset/roberta-base-squad2".to_string(),
 // 				local_dir : None,
->>>>>>> 77ee55ea
 // 				revision: None,
 // 				distribution: None,
 // 			};
