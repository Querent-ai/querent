--- conflicted
+++ resolved
@@ -43,10 +43,6 @@
 tonic = { workspace = true }
 tower = { workspace = true }
 tracing = { workspace = true }
-<<<<<<< HEAD
-querent-synapse = { workspace = true }
-=======
->>>>>>> fd7e488e
 utoipa = { workspace = true }
 siphasher = { workspace = true }
 
