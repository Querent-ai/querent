use crate::{
	ConfigCallbackResponse, CustomInsightOption, Insight, InsightConfig, InsightCustomOptionValue,
	InsightError, InsightErrorKind, InsightInfo, InsightInput, InsightOutput, InsightResult,
	InsightRunner,
};
use async_stream::stream;
use async_trait::async_trait;
use common::EventType;
use fastembed::{EmbeddingModel, InitOptions, TextEmbedding};
use futures::{pin_mut, Stream, StreamExt};
use llms::{Message, OpenAI, OpenAIConfig, LLM};
use serde_json::Value;
use storage::{extract_unique_pairs, find_intersection, get_top_k_pairs};
use tracing::error;
// use tokio::sync::RwLock;
use crate::insight_utils::unique_sentences;
use std::{
	collections::HashMap,
	pin::Pin,
	sync::{Arc, RwLock},
};
/// XAI Insight struct.
pub struct XAI {
	info: InsightInfo,
}

impl XAI {
	pub fn new() -> Self {
		let mut additional_options = HashMap::new();
		additional_options.insert(
			"openai_api_key".to_string(),
			CustomInsightOption {
				id: "openai_api_key".to_string(),
				label: "OpenAI API Key".to_string(),
				default_value: Some(InsightCustomOptionValue::String {
					value: "".to_string(),
					hidden: Some(false),
				}),
				value: InsightCustomOptionValue::String {
					value: "".to_string(),
					hidden: Some(false),
				},
				tooltip: Some("OpenAI API Key".to_string()),
			},
		);
		Self {
			info: InsightInfo {
				id: "querent.insights.x_ai.openai".to_string(),
				name: "Querent xAI with GPT".to_string(),
				description: "xAI utilizes generative models to perform a directed traversal in Querent's attention data fabric.".to_string(),
				version: "1.0.0".to_string(),
				author: "Querent AI".to_string(),
				license: "Apache-2.0".to_string(),
				icon: &[], // Add your icon bytes here.
				additional_options,
				conversational: true,
				premium: false,
			},
		}
	}
}

pub struct XAIRunner {
	pub config: InsightConfig,
	pub llm: Arc<dyn LLM>,
	pub embedding_model: Option<TextEmbedding>,
	pub previous_query_results: RwLock<String>,
	pub previous_filtered_results: RwLock<Vec<(String, String)>>,
	pub previous_session_id: RwLock<String>,
}

#[async_trait]
impl Insight for XAI {
	async fn info(&self) -> InsightInfo {
		self.info.clone()
	}

	fn supports_streaming(&self) -> bool {
		true
	}

	fn config_callback(&mut self, _name: &str, _config: Value) -> ConfigCallbackResponse {
		ConfigCallbackResponse::Empty
	}

	fn get_runner(&self, config: &InsightConfig) -> InsightResult<Arc<dyn InsightRunner>> {
		let openai_api_key = config.get_custom_option("openai_api_key");
		if openai_api_key.is_none() {
			return Err(InsightError::new(
				InsightErrorKind::Unauthorized,
				anyhow::anyhow!("OpenAI API Key is required").into(),
			));
		}
		let openai_api_key = openai_api_key.unwrap().value.clone();
		let openai_api_key = match openai_api_key {
			InsightCustomOptionValue::String { value, .. } => value,
			_ => {
				return Err(InsightError::new(
					InsightErrorKind::Unauthorized,
					anyhow::anyhow!("OpenAI API Key is required").into(),
				));
			},
		};
		let default_openai_config: OpenAIConfig =
			OpenAIConfig::default().with_api_key(openai_api_key);
		let openai_llm = OpenAI::new(default_openai_config);

		// Initialize the embedding model
		let embedding_model = TextEmbedding::try_new(InitOptions {
			model_name: EmbeddingModel::AllMiniLML6V2,
			show_download_progress: true,
			..Default::default()
		})
		.map_err(|e| InsightError::new(InsightErrorKind::Internal, e.into()))?;

		Ok(Arc::new(XAIRunner {
			config: config.clone(),
			llm: Arc::new(openai_llm),
			embedding_model: Some(embedding_model),
			previous_query_results: RwLock::new(String::new()),
			previous_filtered_results: RwLock::new(Vec::new()),
			previous_session_id: RwLock::new(String::new()),
		}))
	}
}

#[async_trait]
impl InsightRunner for XAIRunner {
	async fn run(&self, input: InsightInput) -> InsightResult<InsightOutput> {
		// Extract session_id and query from the input data
		let session_id = input.data.get("session_id").and_then(Value::as_str).ok_or_else(|| {
			InsightError::new(
				InsightErrorKind::Internal,
				anyhow::anyhow!("Session ID is missing").into(),
			)
		})?;
		let query = input.data.get("query").and_then(Value::as_str).ok_or_else(|| {
			InsightError::new(
				InsightErrorKind::Internal,
				anyhow::anyhow!("Query is missing").into(),
			)
		})?;

		// Convert the query to embeddings
		let embedding_model = self.embedding_model.as_ref().ok_or_else(|| {
			InsightError::new(
				InsightErrorKind::Internal,
				anyhow::anyhow!("Embedding model is not initialized").into(),
			)
		})?;
		let embeddings = embedding_model.embed(vec![query.to_string()], None)?;
		let query_embedding = &embeddings[0];

		let mut all_discovered_data: Vec<(
			i32,
			String,
			String,
			String,
			String,
			String,
			String,
			f32,
		)> = Vec::new();
		for (event_type, storages) in self.config.event_storages.iter() {
			if *event_type == EventType::Vector {
				for storage in storages.iter() {
					let search_results = storage
						.similarity_search_l2(
							self.config.discovery_session_id.clone(),
							query.to_string(),
							self.config.semantic_pipeline_id.clone(),
							query_embedding,
							10,
							0,
						)
						.await;

					match search_results {
						Ok(results) => {
							// Filter results
							let filtered_results = get_top_k_pairs(results.clone(), 2);
							let traverser_results_1 =
								storage.traverse_metadata_table(filtered_results.clone()).await;

							// Check and populate previous_query_results if empty
							if self.previous_query_results.read().unwrap().is_empty() ||
								*self.previous_session_id.read().unwrap() != session_id
							{
								match &traverser_results_1 {
									Ok(ref traverser_results) => {
										*self.previous_query_results.write().unwrap() =
											serde_json::to_string(traverser_results)
												.unwrap_or_default();
										*self.previous_filtered_results.write().unwrap() =
											filtered_results.clone();
										*self.previous_session_id.write().unwrap() =
											session_id.to_string();
										all_discovered_data.extend(traverser_results.clone());
									},
									Err(e) => {
										error!("Failed to serialize traverser results: {:?}", e);
									},
								}
							} else {
								// If previous_query_results is not empty, parse and combine with current results
								let previous_results: Vec<(
									i32,
									String,
									String,
									String,
									String,
									String,
									String,
									f32,
								)> = serde_json::from_str(&self.previous_query_results.read().unwrap())
									.unwrap_or_default();
								let current_results = match &traverser_results_1 {
									Ok(ref traverser_results) => traverser_results.clone(),
									Err(e) => {
										error!("Failed to search for similar documents in traverser: {:?}", e);
										vec![]
									},
								};

								let formatted_output_1 = extract_unique_pairs(
									current_results.clone(),
									filtered_results.clone(),
								);
								let formatted_output_2 = extract_unique_pairs(
									previous_results.clone(),
									self.previous_filtered_results.read().unwrap().clone(),
								);

								// Run intersection function
								let results_intersection = find_intersection(
									formatted_output_1.clone(),
									formatted_output_2.clone(),
								);

								let final_traverser_results = if results_intersection.is_empty() {
									*self.previous_filtered_results.write().unwrap() =
										formatted_output_1.clone();
									storage
										.traverse_metadata_table(formatted_output_1.clone())
										.await
								} else {
									*self.previous_filtered_results.write().unwrap() =
										results_intersection.clone();
									storage
										.traverse_metadata_table(results_intersection.clone())
										.await
								};

								match final_traverser_results.clone() {
									Ok(ref results) => {
										*self.previous_query_results.write().unwrap() =
											serde_json::to_string(results).unwrap_or_default();
										all_discovered_data.extend(results.clone());
									},
									Err(e) => {
										error!("Failed to search for similar documents in traverser: {:?}", e);
									},
								}
							}
							// Summarize the results using OpenAI
							let unique_sentences_vec = unique_sentences(&all_discovered_data);
							let numbered_sentences: Vec<String> = unique_sentences_vec
								.iter()
								.enumerate()
								.map(|(i, s)| format!("{}. {}", i + 1, s))
								.collect();
							let context = numbered_sentences.join("\n");
							let prompt = format!(
                            "Below is the context which was discovered during graph traversal for the user query. Summarize the key findings from the context provided that directly answer the user query.
                        
                        User Query:
                        {}
                        
                        Context:
                        {}
                        ",
                            query,
                            context
                        );

							let human_message = vec![Message::new_human_message(&prompt)];

							let summary = self.llm.generate(&human_message).await.map_err(|e| {
								InsightError::new(
									InsightErrorKind::Internal,
									anyhow::anyhow!("Failed to generate summary: {:?}", e).into(),
								)
							})?;

							// Extract the generation text and replace `\n` with actual line breaks
							let generation_text = summary.generation.replace("\\n", "\n");

							// Insert the generated insight knowledge into storage
							storage
								.insert_insight_knowledge(
									Some(query.to_string()),
									Some(session_id.to_string()),
									Some(generation_text.clone()),
								)
								.await
								.map_err(|e| {
									InsightError::new(
										InsightErrorKind::Internal,
										anyhow::anyhow!(
											"Failed to insert insight knowledge: {:?}",
											e
										)
										.into(),
									)
								})?;

							return Ok(InsightOutput { data: Value::String(generation_text) });
						},
						Err(e) => error!("Error retrieving discovered data: {:?}", e),
					}
				}
			}
		}

		// If no results are found, return an error or a default value
		Err(InsightError::new(
			InsightErrorKind::NotFound,
			anyhow::anyhow!("No relevant insights found").into(),
		))
	}

<<<<<<< HEAD
	async fn run_stream(
		&self,
		input: Pin<Box<dyn Stream<Item = InsightInput> + Send + 'static>>,
	) -> InsightResult<Pin<Box<dyn Stream<Item = InsightResult<InsightOutput>> + Send + 'static>>> {
		let stream = stream! {
			pin_mut!(input);
			while let Some(input) = input.next().await {
				log::info!("Processing input: {:?}", input.data);
				let output = InsightOutput {
					data: Value::String(format!("Explanation for input: {:?}", input.data)),
				};
				yield Ok(output);
=======
	async fn run_stream<'life0>(
		&'life0 self,
		input: Pin<Box<dyn Stream<Item = InsightInput> + Send + 'life0>>,
	) -> InsightResult<Pin<Box<dyn Stream<Item = InsightResult<InsightOutput>> + Send + 'life0>>> {
		// Clone the necessary fields from self
		let embedding_model = self.embedding_model.as_ref().map(Arc::new);
		let config = self.config.clone();
		let llm = self.llm.clone();

		let stream = Box::pin(stream! {
				pin_mut!(input);
				while let Some(input) = input.next().await {
					error!("Inside Run Stream-----------{:?}", input);

					let session_id = match input.data.get("session_id").and_then(Value::as_str) {
						Some(sid) => sid.to_string(),
						None => {
							yield Err(InsightError::new(
								InsightErrorKind::Internal,
								anyhow::anyhow!("Session ID is missing").into(),
							));
							continue;
						}
					};
					let query = match input.data.get("query").and_then(Value::as_str) {
						Some(q) => q.to_string(),
						None => {
							yield Err(InsightError::new(
								InsightErrorKind::Internal,
								anyhow::anyhow!("Query is missing").into(),
							));
							continue;
						}
					};

					let embedding_model = match embedding_model.as_ref() {
						Some(model) => model,
						None => {
							yield Err(InsightError::new(
								InsightErrorKind::Internal,
								anyhow::anyhow!("Embedding model is not initialized").into(),
							));
							continue;
						}
					};
					let embeddings = match embedding_model.embed(vec![query.clone()], None) {
						Ok(emb) => emb,
						Err(e) => {
							yield Err(InsightError::new(
								InsightErrorKind::Internal,
								anyhow::anyhow!("Failed to embed query: {:?}", e).into(),
							));
							continue;
						}
					};
					let query_embedding = &embeddings[0];

					let mut all_discovered_data: Vec<(i32, String, String, String, String, String, String, f32)> = Vec::new();
					for (event_type, storages) in config.event_storages.iter() {
						if *event_type == EventType::Vector {
							for storage in storages.iter() {
								let search_results = storage.similarity_search_l2(
									config.discovery_session_id.clone(),
									query.clone(),
									config.semantic_pipeline_id.clone(),
									query_embedding,
									10,
									0,
								).await;

								match search_results {
									Ok(results) => {
										let filtered_results = get_top_k_pairs(results.clone(), 2);
										let traverser_results_1 = storage.traverse_metadata_table(filtered_results.clone()).await;

										if self.previous_query_results.read().unwrap().is_empty()
											|| *self.previous_session_id.read().unwrap() != session_id
										{
											match &traverser_results_1 {
												Ok(ref traverser_results) => {
													*self.previous_query_results.write().unwrap() = serde_json::to_string(traverser_results).unwrap_or_default();
													*self.previous_filtered_results.write().unwrap() = filtered_results.clone();
													*self.previous_session_id.write().unwrap() = session_id.to_string();
													all_discovered_data.extend(traverser_results.clone());
												}
												Err(e) => {
													error!("Failed to serialize traverser results: {:?}", e);
												}
											}
										} else {
											let previous_results: Vec<(
												i32,
												String,
												String,
												String,
												String,
												String,
												String,
												f32,
											)> = serde_json::from_str(&self.previous_query_results.read().unwrap()).unwrap_or_default();
											let current_results = match &traverser_results_1 {
												Ok(ref traverser_results) => traverser_results.clone(),
												Err(e) => {
													error!("Failed to search for similar documents in traverser: {:?}", e);
													vec![]
												}
											};

											let formatted_output_1 = extract_unique_pairs(current_results.clone(), filtered_results.clone());
											let formatted_output_2 = extract_unique_pairs(previous_results.clone(), self.previous_filtered_results.read().unwrap().clone());

											let results_intersection = find_intersection(formatted_output_1.clone(), formatted_output_2.clone());

											let final_traverser_results = if results_intersection.is_empty() {
												*self.previous_filtered_results.write().unwrap() = formatted_output_1.clone();
												storage.traverse_metadata_table(formatted_output_1.clone()).await
											} else {
												*self.previous_filtered_results.write().unwrap() = results_intersection.clone();
												storage.traverse_metadata_table(results_intersection.clone()).await
											};

											match final_traverser_results.clone() {
												Ok(ref results) => {
													*self.previous_query_results.write().unwrap() = serde_json::to_string(results).unwrap_or_default();
													all_discovered_data.extend(results.clone());
												}
												Err(e) => {
													error!("Failed to search for similar documents in traverser: {:?}", e);
												}
											}
										}
									// Summarize the results using OpenAI
									let unique_sentences_vec = unique_sentences(&all_discovered_data);
									let numbered_sentences: Vec<String> = unique_sentences_vec.iter().enumerate().map(|(i, s)| format!("{}. {}", i + 1, s)).collect();
									let context = numbered_sentences.join("\n");
									let prompt = format!(
										"Below is the context which was discovered during graph traversal for the user query. Summarize the key findings from the context provided that directly answer the user query.
                                    
                                    User Query:
                                    {}
                                    
                                    Context:
                                    {}
                                    ",
										query,
										context
									);

									let human_message = vec![Message::new_human_message(&prompt)];

									let summary = match llm.generate(&human_message).await {
										Ok(sum) => sum,
										Err(e) => {
											yield Err(InsightError::new(
												InsightErrorKind::Internal,
												anyhow::anyhow!("Failed to generate summary: {:?}", e).into(),
											));
											continue;
										}
									};

									let generation_text = summary.generation.replace("\\n", "\n");

									// Insert the generated insight knowledge into storage
									match storage.insert_insight_knowledge(
										Some(query.to_string()),
										Some(session_id.to_string()),
										Some(generation_text.clone())
									).await {
										Ok(_) => {},
										Err(e) => {
											yield Err(InsightError::new(
												InsightErrorKind::Internal,
												anyhow::anyhow!("Failed to insert insight knowledge: {:?}", e).into(),
											));
											continue;
										}
									};

									yield Ok(InsightOutput { data: Value::String(generation_text) });
								}
								Err(e) => error!("Error retrieving discovered data: {:?}", e),
							}
						}
					}
				}
>>>>>>> a646cc3b
			}
		});

		Ok(stream)
	}
}<|MERGE_RESOLUTION|>--- conflicted
+++ resolved
@@ -329,20 +329,6 @@
 		))
 	}
 
-<<<<<<< HEAD
-	async fn run_stream(
-		&self,
-		input: Pin<Box<dyn Stream<Item = InsightInput> + Send + 'static>>,
-	) -> InsightResult<Pin<Box<dyn Stream<Item = InsightResult<InsightOutput>> + Send + 'static>>> {
-		let stream = stream! {
-			pin_mut!(input);
-			while let Some(input) = input.next().await {
-				log::info!("Processing input: {:?}", input.data);
-				let output = InsightOutput {
-					data: Value::String(format!("Explanation for input: {:?}", input.data)),
-				};
-				yield Ok(output);
-=======
 	async fn run_stream<'life0>(
 		&'life0 self,
 		input: Pin<Box<dyn Stream<Item = InsightInput> + Send + 'life0>>,
@@ -529,7 +515,6 @@
 						}
 					}
 				}
->>>>>>> a646cc3b
 			}
 		});
 
