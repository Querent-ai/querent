--- conflicted
+++ resolved
@@ -80,28 +80,7 @@
 	) -> Result<Self::Reply, ActorExitStatus> {
 		let new_uuid = uuid::Uuid::new_v4().to_string().replace("-", "");
 		let current_timestamp = chrono::Utc::now().timestamp();
-<<<<<<< HEAD
-		let mut event_storages = self.event_storages.clone();
-
-		if request.storage_configs.is_empty() && event_storages.is_empty() {
-			return Err(anyhow::anyhow!("No storage configurations provided").into());
-		}
-		let surreal_db_path = Path::new("/tmp/querent_surreal_db").to_path_buf();
-
-		if !request.storage_configs.is_empty() {
-			let (extra_events_storage, _) =
-				create_storages(&request.storage_configs.clone(), surreal_db_path)
-					.await
-					.map_err(|e| {
-						log::error!("Failed to create storages: {}", e);
-						e
-					})?;
-
-			event_storages.extend(extra_events_storage);
-		}
-=======
 		let event_storages = self.event_storages.clone();
->>>>>>> a646cc3b
 
 		match request.session_type.clone().unwrap_or(DiscoveryAgentType::Retriever) {
 			DiscoveryAgentType::Retriever => {
