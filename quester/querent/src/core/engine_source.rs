--- conflicted
+++ resolved
@@ -14,13 +14,9 @@
 	task::JoinHandle,
 	time::{self},
 };
-<<<<<<< HEAD
-use tracing::{debug, error, info};
-=======
+
 use tokio_stream::wrappers::ReceiverStream;
 use tracing::{error, info};
->>>>>>> 7ea5507c
-
 use crate::{
 	EventLock, EventStreamer, NewEventLock, Source, SourceContext, BATCH_NUM_EVENTS_LIMIT,
 	EMIT_BATCHES_TIMEOUT,
@@ -184,12 +180,7 @@
 
 		loop {
 			tokio::select! {
-<<<<<<< HEAD
-				event_opt = self.event_receiver.recv() => {
-					panic!("{:?}", event_opt);
-=======
 				event_opt = event_receiver.recv() => {
->>>>>>> 7ea5507c
 					if let Some((event_type, event_data)) = event_opt {
 						if event_data.payload.is_empty() {
 							continue;
