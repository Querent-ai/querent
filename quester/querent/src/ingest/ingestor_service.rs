use std::sync::Arc;

use actors::{Actor, ActorContext, ActorExitStatus, Handler, QueueCapacity};
use async_trait::async_trait;
use common::{CollectionBatch, IngestorCounters, RuntimeType};
use futures::StreamExt;
<<<<<<< HEAD
use ingestors::{pdf::pdfv1::PdfIngestor, processors::text_processing::TextCleanupProcessor, resolve_ingestor_with_extension};
use querent_synapse::comm::IngestedTokens;
use tokio::runtime::Handle;
=======
use ingestors::resolve_ingestor_with_extension;
use proto::semantics::IngestedTokens;
use tokio::{runtime::Handle, sync::mpsc::Sender};
>>>>>>> a1734abc
use tracing::{debug, error, info};

pub struct IngestorService {
	pub collector_id: String,
	pub timestamp: u64,
	pub counters: Arc<IngestorCounters>,
	token_sender: Sender<IngestedTokens>,
}

impl IngestorService {
	pub fn new(collector_id: String, token_sender: Sender<IngestedTokens>, timestamp: u64) -> Self {
		Self { collector_id, timestamp, counters: Arc::new(IngestorCounters::new()), token_sender }
	}

	pub fn get_timestamp(&self) -> u64 {
		self.timestamp
	}

	pub fn set_timestamp(&mut self, timestamp: u64) {
		self.timestamp = timestamp;
	}

	pub fn get_collector_id(&self) -> String {
		self.collector_id.clone()
	}

	pub fn get_counters(&self) -> Arc<IngestorCounters> {
		self.counters.clone()
	}

	pub fn get_token_sender(&self) -> Sender<IngestedTokens> {
		self.token_sender.clone()
	}
}

#[async_trait]
impl Actor for IngestorService {
	type ObservableState = Arc<IngestorCounters>;

	fn observable_state(&self) -> Self::ObservableState {
		self.counters.clone()
	}

	fn name(&self) -> String {
		"IngestorService".to_string()
	}

	fn queue_capacity(&self) -> QueueCapacity {
		QueueCapacity::Bounded(10)
	}

	fn runtime_handle(&self) -> Handle {
		RuntimeType::Blocking.get_runtime_handle()
	}

	#[inline]
	fn yield_after_each_message(&self) -> bool {
		false
	}

	async fn finalize(
		&mut self,
		exit_status: &ActorExitStatus,
		_ctx: &ActorContext<Self>,
	) -> anyhow::Result<()> {
		match exit_status {
			ActorExitStatus::DownstreamClosed |
			ActorExitStatus::Killed |
			ActorExitStatus::Failure(_) |
			ActorExitStatus::Panicked => Ok(()),
			ActorExitStatus::Quit | ActorExitStatus::Success => {
				info!("IngestorService exiting with success");
				Ok(())
			},
		}
	}
}

#[async_trait]
impl Handler<CollectionBatch> for IngestorService {
	type Reply = ();

	async fn handle(
		&mut self,
		message: CollectionBatch,
		_ctx: &ActorContext<Self>,
	) -> Result<Self::Reply, ActorExitStatus> {
		debug!("Received CollectionBatch: {:?}", message.file);
		let file_ingestor =
			resolve_ingestor_with_extension(&message.clone().ext).await.map_err(|e| {
				ActorExitStatus::Failure(
					anyhow::anyhow!("Failed to resolve ingestor: {}", e).into(),
				)
			})?;

		//check for ingestor type and set the processor
		if file_ingestor.is::<PdfIngestor>() {
			file_ingestor.set_processors(TextCleanupProcessor::new());
		}

		// Spawn a new task to ingest the file
		let token_sender = self.get_token_sender();
		let counters = self.get_counters();
		let collector_id = self.get_collector_id();
		// Calculate and update total megabytes ingested
		let total_bytes: usize =
			message.clone().bytes.iter().map(|bytes| bytes.size.unwrap_or(0)).sum();
		let total_mbs = (total_bytes + 1023) / 1024 / 1024; // Ceiling division for bytes to MB
		self.counters.increment_total_megabytes(total_mbs as u64);
		self.counters.increment_total_docs(1);

		tokio::spawn(async move {
			let ingested_token_stream = file_ingestor.ingest(message.clone().bytes).await;
			match ingested_token_stream {
				Ok(mut ingested_tokens_stream) => {
					// Send IngestedTokens to the token_sender and trace the errors
					while let Some(ingested_tokens_result) = ingested_tokens_stream.next().await {
						match ingested_tokens_result {
							Ok(ingested_tokens) => {
								if let Err(e) = token_sender.send(ingested_tokens).await {
									error!("Failed to send IngestedTokens to token_sender with error: {}", e);
									break;
								}
								counters.increment_total_ingested_tokens(1);
							},
							Err(e) => {
								error!("Failed to ingest file for collector_id:{} and file extension: {} with error: {}", collector_id, message.ext, e);
							},
						}
					}
				},
				Err(e) => {
					error!("Failed to ingest file for collector_id:{} and file extension: {} with error: {}", collector_id, message.ext, e);
				},
			}
		});

		Ok(())
	}
}<|MERGE_RESOLUTION|>--- conflicted
+++ resolved
@@ -4,15 +4,9 @@
 use async_trait::async_trait;
 use common::{CollectionBatch, IngestorCounters, RuntimeType};
 use futures::StreamExt;
-<<<<<<< HEAD
-use ingestors::{pdf::pdfv1::PdfIngestor, processors::text_processing::TextCleanupProcessor, resolve_ingestor_with_extension};
-use querent_synapse::comm::IngestedTokens;
-use tokio::runtime::Handle;
-=======
 use ingestors::resolve_ingestor_with_extension;
 use proto::semantics::IngestedTokens;
 use tokio::{runtime::Handle, sync::mpsc::Sender};
->>>>>>> a1734abc
 use tracing::{debug, error, info};
 
 pub struct IngestorService {
@@ -108,10 +102,6 @@
 				)
 			})?;
 
-		//check for ingestor type and set the processor
-		if file_ingestor.is::<PdfIngestor>() {
-			file_ingestor.set_processors(TextCleanupProcessor::new());
-		}
 
 		// Spawn a new task to ingest the file
 		let token_sender = self.get_token_sender();
