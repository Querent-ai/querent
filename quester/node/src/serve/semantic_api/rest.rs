use actors::{AskError, MessageBus, Observe};
use common::EventType;
use engines::agn::AttentionTensorsEngine;
use fastembed::{EmbeddingModel, InitOptions, TextEmbedding};
use futures_util::StreamExt;
use llms::transformers::bert::{BertLLM, EmbedderOptions};
use proto::{
	config::StorageConfigs,
	semantics::{
		AzureCollectorConfig, Backend, CollectorConfig, DropBoxCollectorConfig,
		EmailCollectorConfig, EmptyGetPipelinesMetadata, FileCollectorConfig, FixedEntities,
		GcsCollectorConfig, GithubCollectorConfig, GoogleDriveCollectorConfig, IndexingStatistics,
		JiraCollectorConfig, MilvusConfig, Neo4jConfig, NewsCollectorConfig, PipelineMetadata,
		PipelinesMetadata, PostgresConfig, S3CollectorConfig, SampleEntities,
		SemanticPipelineRequest, SemanticPipelineResponse, SendIngestedTokens,
		SlackCollectorConfig, StorageConfig, StorageType,
	},
};

use proto::semantics::IngestedTokens;
use querent::{
<<<<<<< HEAD
	create_dynamic_sources, create_querent_synapose_workflow, ObservePipeline, PipelineErrors,
	PipelineSettings, RestartPipeline, SemanticService, SemanticServiceCounters, ShutdownPipeline,
	SpawnPipeline,
=======
	create_dynamic_sources, ObservePipeline, PipelineErrors, PipelineSettings, RestartPipeline,
	SemanticService, SemanticServiceCounters, ShutdownPipeline, SpawnPipeline,
>>>>>>> a1734abc
};
use std::{collections::HashMap, convert::Infallible, sync::Arc};
use storage::create_storages;
use tracing::{error, warn};
use warp::{filters::ws::WebSocket, reject::Rejection, Filter};

use crate::{extract_format_from_qs, make_json_api_response, serve::require};

#[derive(utoipa::OpenApi)]
#[openapi(
	paths(
		semantic_endpoint,
		describe_pipeline,
		start_pipeline,
		get_pipelines_metadata,
		stop_pipeline,
		ingest_tokens,
		restart_pipeline,
	),
	components(schemas(
		SemanticPipelineRequest,
		Backend,
		SemanticPipelineResponse,
		SemanticServiceCounters,
		IndexingStatistics,
		CollectorConfig,
		IngestedTokens,
		PipelinesMetadata,
		PipelineMetadata,
		GcsCollectorConfig,
		S3CollectorConfig,
		JiraCollectorConfig,
		GoogleDriveCollectorConfig,
		DropBoxCollectorConfig,
		GithubCollectorConfig,
		NewsCollectorConfig,
		FileCollectorConfig,
		StorageConfigs,
		StorageConfig,
		StorageType,
		PostgresConfig,
		MilvusConfig,
		Neo4jConfig,
		FixedEntities,
		SampleEntities,
		AzureCollectorConfig,
		EmailCollectorConfig,
		SlackCollectorConfig,
	))
)]
pub struct SemanticApi;

#[utoipa::path(
    get,
    tag = "Semantic Service",
    path = "/semantics",
    responses(
        (status = 200, description = "Successfully observed semantic pipelines.", body = SemanticServiceCounters)
    ),
)]
/// Observe Service Pipeline
async fn semantic_endpoint(
	semantic_service_mailbox: MessageBus<SemanticService>,
) -> Result<SemanticServiceCounters, AskError<Infallible>> {
	let counters = semantic_service_mailbox.ask(Observe).await?;
	semantic_service_mailbox.ask(Observe).await?;
	Ok(counters)
}

#[utoipa::path(
	get,
	tag = "Semantic Service",
	path = "/semantics/{pipeline_id}/describe",
	responses(
		(status = 200, description = "Successfully observed semantic pipelines.", body = IndexingStatistics)
	),
	params(
		("pipeline_id" = String, Path, description = "The pipeline id running semantic loop to describe.")
	)
)]

/// Observes semantic pipelines.
pub async fn describe_pipeline(
	pipeline_id: String,
	semantic_service_mailbox: MessageBus<SemanticService>,
) -> Result<IndexingStatistics, PipelineErrors> {
	let counters = semantic_service_mailbox.ask(ObservePipeline { pipeline_id }).await;
	counters.unwrap()
}

pub fn pipelines_get_all_handler(
	semantic_service_bus: Option<MessageBus<SemanticService>>,
) -> impl Filter<Extract = (impl warp::Reply,), Error = Rejection> + Clone {
	warp::path!("semantics")
		.and(warp::get())
		.and(require(semantic_service_bus))
		.then(semantic_endpoint)
		.and(extract_format_from_qs())
		.map(make_json_api_response)
}
fn pipelines_get_filter() -> impl Filter<Extract = (), Error = Rejection> + Clone {
	warp::path!("semantics").and(warp::get())
}

pub fn pipelines_get_handler(
	semantic_service_bus: Option<MessageBus<SemanticService>>,
) -> impl Filter<Extract = (impl warp::Reply,), Error = Rejection> + Clone {
	pipelines_get_filter()
		.and(require(semantic_service_bus))
		.then(semantic_endpoint)
		.and(extract_format_from_qs())
		.map(make_json_api_response)
}

pub fn observe_pipeline_get_handler(
	semantic_service_bus: Option<MessageBus<SemanticService>>,
) -> impl Filter<Extract = (impl warp::Reply,), Error = Rejection> + Clone {
	warp::path!("semantics" / String / "describe")
		.and(warp::get())
		.and(require(semantic_service_bus))
		.then(describe_pipeline)
		.and(extract_format_from_qs())
		.map(make_json_api_response)
}

#[utoipa::path(
    post,
    tag = "Semantic Service",
    path = "/semantics",
    request_body = SemanticPipelineRequest,
    responses(
        // We return `VersionedIndexMetadata` as it's the serialized model view.
        (status = 200, description = "Successfully started semantic pipeline.", body = SemanticPipelineResponse)
    ),
)]

/// Start semantic pipeline by providing a `SemanticPipelineRequest`.
pub async fn start_pipeline(
	request: SemanticPipelineRequest,
	semantic_service_mailbox: MessageBus<SemanticService>,
	mut event_storages: HashMap<EventType, Vec<Arc<dyn storage::Storage>>>,
	mut index_storages: Vec<Arc<dyn storage::Storage>>,
	secret_store: Arc<dyn storage::Storage>,
) -> Result<SemanticPipelineResponse, PipelineErrors> {
	let new_uuid = uuid::Uuid::new_v4().to_string().replace("-", "");
	if request.storage_configs.is_empty() && event_storages.is_empty() && index_storages.is_empty()
	{
		return Err(PipelineErrors::InvalidParams(anyhow::anyhow!(
			"Storage configs are missing and no event storages are provided."
		)));
	}
	if !request.storage_configs.is_empty() {
		(event_storages, index_storages) =
			create_storages(&request.storage_configs.clone()).await.map_err(|e| {
				PipelineErrors::InvalidParams(anyhow::anyhow!("Failed to create storages: {:?}", e))
			})?;
	}
<<<<<<< HEAD
	let qflow: querent_synapse::querent::Workflow =
		create_querent_synapose_workflow(new_uuid.clone(), &request, secret_store.clone()).await?;
	let data_sources = create_dynamic_sources(&request).await?;

	let pipeline_settings = PipelineSettings {
		qflow_id: new_uuid.clone(),
		qflow,
		event_storages,
		index_storages,
		secret_store,
		semantic_service_bus: semantic_service_mailbox.clone(),
		data_sources,
=======

	// Extract entities from request.fixed_entities or use a default
	let entities = match &request.fixed_entities {
		Some(fixed_entities) => fixed_entities.entities.clone(),
		_ => Vec::new(),
	};

	// Extract entities from request.fixed_entities or use a default
	let sample_entities = match &request.sample_entities {
		Some(sample_entities) => sample_entities.entities.clone(),
		_ => Vec::new(),
	};

	let data_sources = create_dynamic_sources(&request).await?;
	// TODO REPLACE WITH CORRECT AGN engine
	// let engine = Arc::new(MockEngine::new());
	let options = EmbedderOptions {
		model: "sentence-transformers/all-MiniLM-L6-v2".to_string(),
		local_dir: None,
		revision: None,
		distribution: None,
>>>>>>> a1734abc
	};
	let embedder = Arc::new(BertLLM::new(options).unwrap());

	// Initialize the embedding model
	let embedding_model = TextEmbedding::try_new(InitOptions {
		model_name: EmbeddingModel::AllMiniLML6V2,
		show_download_progress: true,
		..Default::default()
	})
	.unwrap();

	let engine = Arc::new(AttentionTensorsEngine::new(
		embedder,
		entities,
		sample_entities,
		Some(embedding_model),
	));

	let pipeline_settings =
		PipelineSettings { engine, event_storages, index_storages, secret_store, data_sources };

	let pipeline_rest = semantic_service_mailbox
		.ask(SpawnPipeline { settings: pipeline_settings, pipeline_id: new_uuid.clone() })
		.await;
	let pipeline_id = pipeline_rest.unwrap_or(Ok("".to_string()));
	if pipeline_id.is_err() {
		return Err(PipelineErrors::UnknownError(pipeline_id.unwrap_err().to_string()).into());
	}
	let id: String = pipeline_id.unwrap();
	let result_pipe_obs = describe_pipeline(id.clone(), semantic_service_mailbox.clone()).await;
	if result_pipe_obs.is_err() {
		return Err(PipelineErrors::InvalidParams(anyhow::anyhow!(
			"Failed to describe pipeline: {:?}",
			result_pipe_obs.unwrap_err()
		)));
	}
	Ok(SemanticPipelineResponse { pipeline_id: id })
}

pub fn start_pipeline_post_handler(
	semantic_service_bus: Option<MessageBus<SemanticService>>,
	event_storages: HashMap<EventType, Vec<Arc<dyn storage::Storage>>>,
	index_storages: Vec<Arc<dyn storage::Storage>>,
	secret_store: Arc<dyn storage::Storage>,
) -> impl Filter<Extract = (impl warp::Reply,), Error = Rejection> + Clone {
	warp::path!("semantics")
		.and(warp::body::json())
		.and(warp::post())
		.and(require(semantic_service_bus))
		.and(require(Some(event_storages)))
		.and(require(Some(index_storages)))
		.and(require(Some(secret_store)))
		.then(start_pipeline)
		.and(extract_format_from_qs())
		.map(make_json_api_response)
}

#[utoipa::path(
	get,
	tag = "Semantic Service",
	path = "/semantics/pipelines",
	responses(
		(status = 200, description = "Get pipelines metadata", body = PipelinesMetadata)
	),
)]

/// Get pipelines metadata
pub async fn get_pipelines_metadata(
	semantic_service_mailbox: MessageBus<SemanticService>,
) -> Result<PipelinesMetadata, AskError<Infallible>> {
	let pipelines = semantic_service_mailbox.ask(EmptyGetPipelinesMetadata {}).await?;
	Ok(PipelinesMetadata { pipelines })
}

pub fn get_pipelines_metadata_handler(
	semantic_service_bus: Option<MessageBus<SemanticService>>,
) -> impl Filter<Extract = (impl warp::Reply,), Error = Rejection> + Clone {
	warp::path!("semantics" / "pipelines")
		.and(warp::get())
		.and(require(semantic_service_bus))
		.then(get_pipelines_metadata)
		.and(extract_format_from_qs())
		.map(make_json_api_response)
}

#[utoipa::path(
	delete,
	tag = "Semantic Service",
	path = "/semantics/{pipeline_id}",
	responses(
		(status = 200, description = "Successfully stopped semantic pipeline.", body = SemanticPipelineResponse)
	),
	params(
		("pipeline_id" = String, Path, description = "The pipeline id running semantic loop to stop.")
	)
)]

/// Stop semantic pipeline by providing a pipeline id.
pub async fn stop_pipeline(
	pipeline_id: String,
	semantic_service_mailbox: MessageBus<SemanticService>,
) -> Result<bool, PipelineErrors> {
	let pipeline_rest = semantic_service_mailbox.ask(ShutdownPipeline { pipeline_id }).await;
	match pipeline_rest {
		Ok(_) => Ok(true),
		Err(e) => Err(PipelineErrors::UnknownError(e.to_string()).into()),
	}
}

pub fn stop_pipeline_delete_handler(
	semantic_service_bus: Option<MessageBus<SemanticService>>,
) -> impl Filter<Extract = (impl warp::Reply,), Error = Rejection> + Clone {
	warp::path!("semantics" / String)
		.and(warp::delete())
		.and(require(semantic_service_bus))
		.then(stop_pipeline)
		.and(extract_format_from_qs())
		.map(make_json_api_response)
}

pub fn ingest_token_handler(
	semantic_service_bus: Option<MessageBus<SemanticService>>,
) -> impl Filter<Extract = (impl warp::Reply,), Error = Rejection> + Clone {
	warp::path!("semantics" / String / "ingest")
		.and(warp::ws())
		.and(require(semantic_service_bus))
		.and_then(|pipeline_id, ws, semantic_service_mailbox| {
			ingest_token(pipeline_id, ws, semantic_service_mailbox)
		})
}

async fn ingest_token(
	pipeline_id: String,
	ws: warp::ws::Ws,
	semantic_service_mailbox: MessageBus<SemanticService>,
) -> Result<impl warp::Reply, Infallible> {
	let ws = ws.on_upgrade(move |socket| {
		ingest_token_ws(socket, pipeline_id.clone(), semantic_service_mailbox.clone())
	});
	Ok(ws)
}

async fn ingest_token_ws(
	socket: WebSocket,
	pipeline_id: String,
	semantic_service_mailbox: MessageBus<SemanticService>,
) {
	let (_tx, mut rx) = socket.split();
	while let Some(result) = rx.next().await {
		match result {
			Ok(msg) =>
				if msg.is_text() {
					if let Ok(text) = msg.to_str() {
						if let Ok(tokens_vec) = serde_json::from_str::<Vec<IngestedTokens>>(text) {
							if let Err(e) = semantic_service_mailbox
								.ask(SendIngestedTokens {
									pipeline_id: pipeline_id.clone(),
									tokens: tokens_vec,
								})
								.await
							{
								error!("Error sending tokens to pipeline: {:?}", e);
							}
						} else {
							warn!("Failed to parse JSON: {:?}", text);
						}
					} else {
						warn!("Failed to convert message to string: {:?}", msg);
					}
				} else {
					warn!("Received non-text message: {:?}", msg);
				},
			Err(e) => {
				error!("Error receiving message: {:?}", e);
				break;
			},
		}
	}
}

#[utoipa::path(
	put,
	tag = "Semantic Service",
	path = "/semantics/{pipeline_id}/ingest",
	request_body = Vec<IngestedTokens>,
	responses(
		(status = 200, description = "Successfully ingested tokens.", body = bool)
	),
	params(
		("pipeline_id" = String, Path, description = "The pipeline id running semantic loop to ingest tokens.")
	)
)]

/// Send tokens to semantic pipeline by providing `IngestedTokens`.
pub async fn ingest_tokens(
	pipeline_id: String,
	tokens: Vec<IngestedTokens>,
	semantic_service_mailbox: MessageBus<SemanticService>,
) -> Result<bool, PipelineErrors> {
	let pipeline_rest =
		semantic_service_mailbox.ask(SendIngestedTokens { pipeline_id, tokens }).await;
	match pipeline_rest {
		Ok(_) => Ok(true),
		Err(e) => Err(PipelineErrors::UnknownError(e.to_string()).into()),
	}
}

pub fn ingest_tokens_put_handler(
	semantic_service_bus: Option<MessageBus<SemanticService>>,
) -> impl Filter<Extract = (impl warp::Reply,), Error = Rejection> + Clone {
	warp::path!("semantics" / String / "ingest")
		.and(warp::put())
		.and(warp::body::json())
		.and(require(semantic_service_bus))
		.then(ingest_tokens)
		.and(extract_format_from_qs())
		.map(make_json_api_response)
}

/// restart semantic pipeline by providing a pipeline id.
#[utoipa::path(
	post,
	tag = "Semantic Service",
	path = "/semantics/{pipeline_id}/restart",
	responses(
		(status = 200, description = "Successfully restarted semantic pipeline.", body = SemanticPipelineResponse)
	),
	params(
		("pipeline_id" = String, Path, description = "The pipeline id running semantic loop to restart.")
	)
)]
/// Restart semantic pipeline by providing a pipeline id.
pub async fn restart_pipeline(
	pipeline_id: String,
	semantic_service_mailbox: MessageBus<SemanticService>,
) -> Result<bool, PipelineErrors> {
	let pipeline_rest = semantic_service_mailbox.ask(RestartPipeline { pipeline_id }).await;
	match pipeline_rest {
		Ok(_) => Ok(true),
		Err(e) => Err(PipelineErrors::UnknownError(e.to_string()).into()),
	}
}

pub fn restart_pipeline_post_handler(
	semantic_service_bus: Option<MessageBus<SemanticService>>,
) -> impl Filter<Extract = (impl warp::Reply,), Error = Rejection> + Clone {
	warp::path!("semantics" / String / "restart")
		.and(warp::post())
		.and(require(semantic_service_bus))
		.then(restart_pipeline)
		.and(extract_format_from_qs())
		.map(make_json_api_response)
}<|MERGE_RESOLUTION|>--- conflicted
+++ resolved
@@ -19,14 +19,8 @@
 
 use proto::semantics::IngestedTokens;
 use querent::{
-<<<<<<< HEAD
-	create_dynamic_sources, create_querent_synapose_workflow, ObservePipeline, PipelineErrors,
-	PipelineSettings, RestartPipeline, SemanticService, SemanticServiceCounters, ShutdownPipeline,
-	SpawnPipeline,
-=======
 	create_dynamic_sources, ObservePipeline, PipelineErrors, PipelineSettings, RestartPipeline,
 	SemanticService, SemanticServiceCounters, ShutdownPipeline, SpawnPipeline,
->>>>>>> a1734abc
 };
 use std::{collections::HashMap, convert::Infallible, sync::Arc};
 use storage::create_storages;
@@ -184,20 +178,6 @@
 				PipelineErrors::InvalidParams(anyhow::anyhow!("Failed to create storages: {:?}", e))
 			})?;
 	}
-<<<<<<< HEAD
-	let qflow: querent_synapse::querent::Workflow =
-		create_querent_synapose_workflow(new_uuid.clone(), &request, secret_store.clone()).await?;
-	let data_sources = create_dynamic_sources(&request).await?;
-
-	let pipeline_settings = PipelineSettings {
-		qflow_id: new_uuid.clone(),
-		qflow,
-		event_storages,
-		index_storages,
-		secret_store,
-		semantic_service_bus: semantic_service_mailbox.clone(),
-		data_sources,
-=======
 
 	// Extract entities from request.fixed_entities or use a default
 	let entities = match &request.fixed_entities {
@@ -219,7 +199,6 @@
 		local_dir: None,
 		revision: None,
 		distribution: None,
->>>>>>> a1734abc
 	};
 	let embedder = Arc::new(BertLLM::new(options).unwrap());
 
