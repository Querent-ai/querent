--- conflicted
+++ resolved
@@ -199,7 +199,6 @@
 		_ => Vec::new(),
 	};
 
-<<<<<<< HEAD
 	// Extract and handle the model parameter
 	let (model_string, model_type) = match request.model.and_then(Model::from_i32) {
 		Some(Model::English) =>
@@ -227,9 +226,6 @@
 		None // Some(Arc::new(DummyLLM) as Arc<dyn LLM>)
 	};
 
-	let data_sources = create_dynamic_sources(&request).await?;
-
-=======
 	let mut collectors_configs = Vec::new();
 	for collector_id in request.collectors {
 		let config_value = secret_store.get_kv(&collector_id).await.map_err(|e| {
@@ -248,9 +244,7 @@
 		}
 	}
 	let data_sources = create_dynamic_sources(collectors_configs).await?;
-	// TODO REPLACE WITH CORRECT AGN engine
->>>>>>> dcf01bd3
-	// let engine = Arc::new(MockEngine::new());
+
 	let options = EmbedderOptions {
 		model: "sentence-transformers/all-MiniLM-L6-v2".to_string(),
 		local_dir: None,
