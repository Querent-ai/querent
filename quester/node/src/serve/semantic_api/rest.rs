--- conflicted
+++ resolved
@@ -65,14 +65,11 @@
 		PostgresConfig,
 		MilvusConfig,
 		Neo4jConfig,
-<<<<<<< HEAD
 		WorkflowContract,
 		EngineParams,
-=======
 		AzureCollectorConfig,
 		EmailCollectorConfig,
 		SlackCollectorConfig,
->>>>>>> 79d4b112
 	))
 )]
 pub struct SemanticApi;
