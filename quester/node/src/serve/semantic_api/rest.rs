--- conflicted
+++ resolved
@@ -31,12 +31,7 @@
 	create_dynamic_sources, ObservePipeline, PipelineErrors, PipelineSettings, RestartPipeline,
 	SemanticService, SemanticServiceCounters, ShutdownPipeline, SpawnPipeline,
 };
-<<<<<<< HEAD
-use std::{collections::HashMap, convert::Infallible, path::Path, sync::Arc};
-use storage::create_storages;
-=======
 use std::{collections::HashMap, convert::Infallible, sync::Arc};
->>>>>>> a646cc3b
 use tracing::{error, warn};
 use warp::{filters::ws::WebSocket, reject::Rejection, Filter};
 
@@ -234,29 +229,6 @@
 	metadata_store: Arc<dyn storage::Storage>,
 ) -> Result<SemanticPipelineResponse, PipelineErrors> {
 	let new_uuid = uuid::Uuid::new_v4().to_string().replace("-", "");
-<<<<<<< HEAD
-	if request.storage_configs.is_empty() && event_storages.is_empty() && index_storages.is_empty()
-	{
-		return Err(PipelineErrors::InvalidParams(anyhow::anyhow!(
-			"Storage configs are missing and no event storages are provided."
-		)));
-	}
-	let surreal_db_path = Path::new("/tmp/querent_surreal_db").to_path_buf();
-
-	if !request.storage_configs.is_empty() {
-		(event_storages, index_storages) =
-			create_storages(&request.storage_configs.clone(), surreal_db_path)
-				.await
-				.map_err(|e| {
-					PipelineErrors::InvalidParams(anyhow::anyhow!(
-						"Failed to create storages: {:?}",
-						e
-					))
-				})?;
-	}
-
-=======
->>>>>>> a646cc3b
 	// Extract entities from request.fixed_entities or use a default
 	let entities = match &request.fixed_entities {
 		Some(fixed_entities) => fixed_entities.entities.clone(),
