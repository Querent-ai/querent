--- conflicted
+++ resolved
@@ -61,10 +61,6 @@
 serde_qs = { workspace = true }
 num_cpus = { workspace = true }
 hyper = { workspace = true }
-<<<<<<< HEAD
-querent-synapse = { workspace = true }
-=======
->>>>>>> fd7e488e
 actors = { workspace = true }
 common = { workspace = true }
 querent = { workspace = true }
