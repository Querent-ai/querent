--- conflicted
+++ resolved
@@ -253,16 +253,12 @@
 candle-core = { version = "0.5.0" }
 candle-transformers = { version = "0.5.0" }
 candle-nn = { version = "0.5.0" }
-<<<<<<< HEAD
-
 onedrive-api = "0.10.0"
-=======
 secrecy = "0.8.0"
 ollama-rs = { version = "0.2.0", features = [
     "stream",
     "chat-history",
 ] }
->>>>>>> d0cb0a5a
 
 [profile.release]
 panic = "unwind"
