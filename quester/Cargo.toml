[workspace]
resolver = "2"
members = ["sources", "ingestors", "engines", "llms", "insights", "actors", "common", "querent", "storage", "cluster", "node", "codegen", "proto",]

[profile.dev]
debug = false

[workspace.dependencies]
azure_core = { version = "0.13.0", features = ["enable_reqwest_rustls"] }
azure_storage = { version = "0.13.0", default-features = false, features = [
  "enable_reqwest_rustls",
] }
azure_storage_blobs = { version = "0.13.0", default-features = false, features = [
  "enable_reqwest_rustls",
] }
anyhow = "1"
arc-swap = "1.6"
assert-json-diff = "2"
async-speed-limit = "0.4"
async-trait = "0.1"
backoff = { version = "0.4", features = ["tokio"] }
base64 = "0.21"
bytes = { version = "1", features = ["serde"] }
bytesize = { version = "1.3.0", features = ["serde"] }
bytestring = "1.3.0"
chrono = { version = "0.4.23", default-features = false, features = [
  "clock",
  "std",
] }
clap = { version = "4.4.1", features = ["env", "string"] }
colored = "2.0.0"
console-subscriber = "0.2.0"
criterion = { version = "0.5", features = ["async_tokio"] }
cron = "0.12.0"
dialoguer = "0.11.0"
dotenv = "0.15"
dyn-clone = "1.0.10"
enum-iterator = "1.4"
env_logger = "0.10"
fail = "0.5"
fastembed = {git = "https://github.com/saraswatpuneet/fastembed-rs.git", branch = "main" }
flume = "0.11"
fnv = "1"
futures = "0.3"
futures-util = { version = "0.3.25", default-features = false }
heck = "0.4.1"
hex = "0.4.3"
home = "0.5.4"
hostname = "0.3"
http = "0.2.9"
http-serde = "1.1.2"
humansize = "2.1.3"
humantime = "2.1.0"
hyper = { version = "0.14", features = [
  "client",
  "http1",
  "http2",
  "server",
  "stream",
  "tcp",
] }
hyper-rustls = { version = "0.24", features = ["http1", "http2"] }
indexmap = { version = "2.1.0", features = ["serde"] }
indicatif = "0.17.3"
itertools = "0.12"
json_comments = "0.2"
libz-sys = "1.1.8"
lru = "0.12"
lindera-core = "0.27.0"
lindera-dictionary = "0.27.0"
lindera-tokenizer = { version = "0.27.0", features = [
  "cc-cedict-compress",
  "cc-cedict",
  "ipadic-compress",
  "ipadic",
  "ko-dic-compress",
  "ko-dic",
] }
matches = "0.1.9"
md5 = "0.7"
mime_guess = "2.0.4"
mockall = "0.12"
new_string_template = "1.4.0"
nom = "7.1.3"
num_cpus = "1"
numfmt = "1.1.1"
once_cell = "1"
oneshot = "0.1.5"
openssl = { version = "0.10.60", default-features = false }
openssl-probe = "0.1.5"
opentelemetry = { version = "0.20.0", features = ["rt-tokio"] }
opentelemetry-otlp = "0.14.0"
ouroboros = "0.18.0"
pin-project = "1.1.0"
pnet = { version = "0.34.0", features = ["std"] }
postcard = { version = "1.2.0", features = [
  "use-std",
], default-features = false }
predicates = "3"
prettyplease = "0.2.0"
proc-macro2 = "1.0.50"
prometheus = { version = "0.13", features = ["process"] }
proptest = "1"
prost = { version = "0.11.6", default-features = false, features = [
  "prost-derive",
] }
prost-build = "0.11.6"
prost-types = "0.11.6"
quote = "1.0.23"
rand = "0.8"
rand_distr = "0.4"
rayon = "1"
rdkafka = { version = "0.36", default-features = false, features = [
  "cmake-build",
  "libz",
  "ssl",
  "tokio",
  "zstd",
] }
regex = "1.10.0"
reqwest = { version = "0.12", features = [
  "json",
  "rustls-tls",
  "stream",
] }
rust-embed = "8.1.0"
# ^1.0.184 due to serde-rs/serde#2538
serde = { version = "1.0.184", features = ["derive", "rc"] }
serde_json = "1.0"
serde_qs = { version = "0.12", features = ["warp"] }
serde_with = "3.4.0"
serde_yaml = "0.9"
siphasher = "1.0.0"
syn = { version = "2.0.11", features = ["extra-traits", "full", "parsing"] }
sync_wrapper = "0.1.2"
tabled = { version = "0.14", features = ["color"] }
tempfile = "3"
termcolor = "1"
thiserror = "1"
thousands = "0.2.0"
tikv-jemalloc-ctl = "0.5"
tikv-jemallocator = "0.5"
time = { version = "0.3.17", features = ["std", "formatting", "macros"] }
tokio = { version = "1.34", features = ["full"] }
tokio-stream = { version = "0.1", features = ["sync"] }
tokio-util = { version = "0.7", features = ["full"] }
toml = "0.8.8"
tonic = { version = "0.9.0", features = ["gzip"] }
tonic-build = "0.9.0"
tower = { version = "0.4.13", features = [
  "balance",
  "buffer",
  "load",
  "retry",
  "util",
] }
tower-http = { version = "0.4.0", features = ["compression-gzip", "cors"] }
tracing = "0.1.37"
tracing-opentelemetry = "0.20.0"
tracing-subscriber = { version = "0.3.16", features = [
  "env-filter",
  "std",
  "time",
] }
ttl_cache = "0.5"
typetag = "0.2"
ulid = "1.1"
username = "0.2"
utoipa = "4.1.0"
utoipa-swagger-ui = "6.0.0"
uuid = { version = "1.6", features = ["v4", "serde"] }
vrl = { version = "0.8.1", default-features = false, features = [
  "compiler",
  "diagnostic",
  "stdlib",
  "value",
] }
warp = "0.3"
wiremock = "0.5"
zstd = "0.13.0"
log = { version = "^0.4.17", features = [
  "std",
  "max_level_debug",
  "release_max_level_debug"
] }
actors = { version = "4.0.0", path = "./actors" }
common = { version = "4.0.0", path = "./common" }
querent = { version = "4.0.0", path = "./querent" }
storage = { version = "4.0.0", path = "./storage" }
cluster = { version = "4.0.0", path = "./cluster" }
codegen = { version = "4.0.0", path = "./codegen" }
proto = { version = "4.0.0", path = "./proto" }
node = { version = "4.0.0", path = "./node" }
sources = { version = "4.0.0", path = "./sources" }
ingestors = { version = "4.0.0", path = "./ingestors" }
engines = { version = "4.0.0", path = "./engines" }
llms = { version = "4.0.0", path = "./llms" }
insights = { version = "4.0.0", path = "./insights" }
milvus-sdk-rust = "0.1.0"
neo4rs = "0.7.0"
diesel-async = "0.4.1"
tokio-postgres = "0.7.10"
tokio-postgres-rustls = "0.10.0"
rustls = { version = "0.21.10", features = ["dangerous_configuration"] }
diesel = "2.1.4"
deadpool = { version = "0.10.0", features = ["rt_tokio_1"] }
chitchat = { git = "https://github.com/quickwit-oss/chitchat.git", rev = "a3e3f8b" }
crossbeam-channel = "0.5.10"
reqwest-eventsource = "0.6.0"
async-stream = "0.3.5"
async-openai = "0.20.0"
csv = "1.3.0"
url = "2.2.2"
lopdf = "0.32.0"
tiktoken-rs = "0.5.8"
readability = "0.3.0"
text-splitter = { version = "0.8", features = ["tiktoken-rs","markdown"] }
urlencoding = "2.1.3"
tokenizers = "0.15.2"
pgvector = { version = "0.3", features = ["diesel", "postgres"] }
redb = "2.0.0"
rmp-serde = "1.1"

aws-config = "0.55.0"
aws-credential-types = { version = "0.55.0", features = [
  "hardcoded-credentials",
] }
aws-sdk-kinesis = "0.28.0"
aws-sdk-s3 = "0.28.0"
aws-smithy-async = "0.55.0"
aws-smithy-client = "0.55.0"
aws-smithy-http = "0.55.0"
aws-types = "0.55.0"
opendal = "0.44"
google-drive3 = "5.0.5+20240618"
pdf-extract = "0.7.7"
tl = "0.7.8"
hf-hub = "0.3.2"
ordered-float = "4.2.0"
records = "0.2.0"
unicode-segmentation = "1.7"
docx-rust = "0.1.8"
xlsx_reader = "3.1.1"
xml = "0.8.20"
rusty-tesseract = "1.1.10"
imap = "2.4.1"
native-tls = "0.2"
mailparse = "0.15.0"
yup-oauth2 = "10.0.1"
oauth2 = "4.4.2"
zip = "0.5.13"
<<<<<<< HEAD
candle-core = { version = "0.6.0" }
candle-transformers = { version = "0.6.0" }
candle-nn = { version = "0.6.0" }
=======
candle-core = { version = "0.5.0" }
candle-transformers = { version = "0.5.0" }
candle-nn = { version = "0.5.0" }
onedrive-api = "0.10.0"
>>>>>>> d72d4a18
secrecy = "0.8.0"
ollama-rs = { version = "0.2.0", features = [
    "stream",
    "chat-history",
] }

[profile.release]
panic = "unwind"
lto = true
codegen-units = 1
strip = true<|MERGE_RESOLUTION|>--- conflicted
+++ resolved
@@ -249,16 +249,10 @@
 yup-oauth2 = "10.0.1"
 oauth2 = "4.4.2"
 zip = "0.5.13"
-<<<<<<< HEAD
-candle-core = { version = "0.6.0" }
-candle-transformers = { version = "0.6.0" }
-candle-nn = { version = "0.6.0" }
-=======
 candle-core = { version = "0.5.0" }
 candle-transformers = { version = "0.5.0" }
 candle-nn = { version = "0.5.0" }
 onedrive-api = "0.10.0"
->>>>>>> d72d4a18
 secrecy = "0.8.0"
 ollama-rs = { version = "0.2.0", features = [
     "stream",
