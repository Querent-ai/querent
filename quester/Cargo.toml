--- conflicted
+++ resolved
@@ -250,14 +250,11 @@
 yup-oauth2 = "10.0.1"
 oauth2 = "4.4.2"
 zip = "0.5.13"
-<<<<<<< HEAD
-onedrive-api = "0.10.0"
-=======
 candle-core = { version = "0.5.0" }
 candle-transformers = { version = "0.5.0" }
 candle-nn = { version = "0.5.0" }
 
->>>>>>> 13478a26
+onedrive-api = "0.10.0"
 
 [profile.release]
 panic = "unwind"
