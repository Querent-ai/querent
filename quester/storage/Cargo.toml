--- conflicted
+++ resolved
@@ -37,8 +37,4 @@
 rmp-serde = { workspace = true }
 fastembed = { workspace = true }
 surrealdb = { workspace = true }
-<<<<<<< HEAD
-uuid = { workspace = true }
-=======
-bincode = { workspace = true }
->>>>>>> 564f5670
+bincode = { workspace = true }