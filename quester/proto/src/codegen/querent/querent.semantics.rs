--- conflicted
+++ resolved
@@ -530,98 +530,6 @@
     #[prost(string, tag = "6")]
     pub id: ::prost::alloc::string::String,
 }
-<<<<<<< HEAD
-/// StorageConfig is a message to hold configuration for a storage.
-#[derive(serde::Serialize, serde::Deserialize, utoipa::ToSchema)]
-#[allow(clippy::derive_partial_eq_without_eq)]
-#[derive(Clone, PartialEq, ::prost::Message)]
-pub struct StorageConfig {
-    /// Postgres configuration.
-    #[prost(message, optional, tag = "1")]
-    pub postgres: ::core::option::Option<PostgresConfig>,
-    /// Milvus configuration.
-    #[prost(message, optional, tag = "2")]
-    pub milvus: ::core::option::Option<MilvusConfig>,
-    /// Neo4j configuration.
-    #[prost(message, optional, tag = "3")]
-    pub neo4j: ::core::option::Option<Neo4jConfig>,
-}
-/// PostgresConfig is a message to hold configuration for a Postgres storage.
-#[derive(serde::Serialize, serde::Deserialize, utoipa::ToSchema)]
-#[allow(clippy::derive_partial_eq_without_eq)]
-#[derive(Clone, PartialEq, ::prost::Message)]
-pub struct PostgresConfig {
-    /// Name of the Postgres storage.
-    #[prost(string, tag = "1")]
-    pub name: ::prost::alloc::string::String,
-    /// Type of the storage.
-    #[prost(message, optional, tag = "2")]
-    pub storage_type: ::core::option::Option<StorageType>,
-    /// URL of the Postgres storage.
-    #[prost(string, tag = "3")]
-    pub url: ::prost::alloc::string::String,
-}
-/// MilvusConfig is a message to hold configuration for a Milvus storage.
-#[derive(serde::Serialize, serde::Deserialize, utoipa::ToSchema)]
-#[allow(clippy::derive_partial_eq_without_eq)]
-#[derive(Clone, PartialEq, ::prost::Message)]
-pub struct MilvusConfig {
-    /// Name of the Milvus storage.
-    #[prost(string, tag = "1")]
-    pub name: ::prost::alloc::string::String,
-    /// Type of the storage.
-    #[prost(message, optional, tag = "2")]
-    pub storage_type: ::core::option::Option<StorageType>,
-    /// URL of the Milvus storage.
-    #[prost(string, tag = "3")]
-    pub url: ::prost::alloc::string::String,
-    /// Username for the Milvus storage.
-    #[prost(string, tag = "4")]
-    pub username: ::prost::alloc::string::String,
-    /// Password for the Milvus storage.
-    #[prost(string, tag = "5")]
-    pub password: ::prost::alloc::string::String,
-}
-/// Neo4jConfig is a message to hold configuration for a Neo4j storage.
-#[derive(serde::Serialize, serde::Deserialize, utoipa::ToSchema)]
-#[allow(clippy::derive_partial_eq_without_eq)]
-#[derive(Clone, PartialEq, ::prost::Message)]
-pub struct Neo4jConfig {
-    /// Name of the Neo4j storage.
-    #[prost(string, tag = "1")]
-    pub name: ::prost::alloc::string::String,
-    /// Type of the storage.
-    #[prost(message, optional, tag = "2")]
-    pub storage_type: ::core::option::Option<StorageType>,
-    /// URL of the Neo4j storage.
-    #[prost(string, tag = "3")]
-    pub url: ::prost::alloc::string::String,
-    /// Username for the Neo4j storage.
-    #[prost(string, tag = "4")]
-    pub username: ::prost::alloc::string::String,
-    /// Password for the Neo4j storage.
-    #[prost(string, tag = "5")]
-    pub password: ::prost::alloc::string::String,
-    /// Name of the database in the Neo4j storage.
-    #[prost(string, tag = "6")]
-    pub db_name: ::prost::alloc::string::String,
-    /// Fetch size for the Neo4j storage.
-    #[prost(int32, tag = "7")]
-    pub fetch_size: i32,
-    /// Maximum connection pool size for the Neo4j storage.
-    #[prost(int32, tag = "8")]
-    pub max_connection_pool_size: i32,
-}
-#[derive(serde::Serialize, serde::Deserialize, utoipa::ToSchema)]
-#[allow(clippy::derive_partial_eq_without_eq)]
-#[derive(Clone, PartialEq, ::prost::Message)]
-pub struct SurrealDbConfig {
-    /// path of the database
-    #[prost(string, tag = "1")]
-    pub path: ::prost::alloc::string::String,
-}
-=======
->>>>>>> a646cc3b
 #[derive(serde::Serialize, serde::Deserialize, utoipa::ToSchema)]
 #[serde(rename_all = "snake_case")]
 #[derive(Clone, Copy, Debug, PartialEq, Eq, Hash, PartialOrd, Ord, ::prost::Enumeration)]
