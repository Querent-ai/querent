--- conflicted
+++ resolved
@@ -52,25 +52,17 @@
     #[allow(clippy::derive_partial_eq_without_eq)]
     #[derive(Clone, PartialEq, ::prost::Oneof)]
     pub enum Name {
-<<<<<<< HEAD
-        #[prost(string, tag = "1")]
-        KnowledgeGraphUsingLlama2V1(::prost::alloc::string::String),
-=======
         #[prost(message, tag = "1")]
         KnowledgeGraphUsingLlama2V1(super::LLamaConfig),
->>>>>>> 8815070d
         #[prost(message, tag = "2")]
         KnowledgeGraphUsingOpenai(super::OpenAiConfig),
     }
 }
-<<<<<<< HEAD
-=======
 /// LLamaConfig holds configuration for LLama workflows.
 #[derive(serde::Serialize, serde::Deserialize, utoipa::ToSchema)]
 #[allow(clippy::derive_partial_eq_without_eq)]
 #[derive(Clone, PartialEq, ::prost::Message)]
 pub struct LLamaConfig {}
->>>>>>> 8815070d
 /// OpenAIConfig holds configuration for OpenAI workflows.
 #[derive(serde::Serialize, serde::Deserialize, utoipa::ToSchema)]
 #[allow(clippy::derive_partial_eq_without_eq)]
