syntax = "proto3";

package querent.semantics;

service SemanticsService {
  rpc StartPipeline(SemanticPipelineRequest) returns (SemanticPipelineResponse) {}
  rpc ObservePipeline(EmptyObserve) returns (SemanticServiceCounters) {}
  rpc GetPipelinesMetadata(EmptyGetPipelinesMetadata) returns (PipelinesMetadata) {}
  rpc StopPipeline(StopPipelineRequest) returns (BooleanResponse) {}
  rpc DescribePipeline(DescribePipelineRequest) returns (IndexingStatistics) {}
  rpc IngestTokens(SendIngestedTokens) returns (BooleanResponse) {}
  rpc RestartPipeline(RestartPipelineRequest) returns (BooleanResponse) {}
  rpc PostCollectors(CollectorConfig) returns (CollectorConfigResponse) {}
}

message EmptyObserve{}

message EmptyGetPipelinesMetadata{}

message StopPipelineRequest {
  string pipeline_id = 1;
}

message DescribePipelineRequest {
  string pipeline_id = 1;
}

message RestartPipelineRequest {
  string pipeline_id = 1;
}

message CollectorConfigResponse {
  string id = 1;
}

message SemanticPipelineRequest {
  repeated string collectors = 1;
  repeated StorageConfig storage_configs = 2;
  optional FixedEntities fixed_entities = 3;
  optional SampleEntities sample_entities = 4;
  optional Model model = 5;
  optional float attention_threshold = 6;
}

enum Model {
  BERT = 0;
  GeoBert = 1;
  PubMedBert = 2;
}

message FixedEntities {
  repeated string entities = 1;
}

message SampleEntities {
  repeated string entities = 1;
}

message SemanticPipelineResponse {
  string pipeline_id = 1;
}

message SemanticServiceCounters {
  int32 num_running_pipelines = 1;
  int32 num_successful_pipelines = 2;
  int32 num_failed_pipelines = 3;
}

message IngestedTokens {
  string file = 1;
  repeated string data = 2;
  bool is_token_stream = 3;
  string doc_source = 4;
}

message SendIngestedTokens {
  string pipeline_id = 1;
  repeated IngestedTokens tokens = 2;
}

message IndexingStatistics {
  uint64 total_docs = 1;
  uint64 total_events = 2;
  uint64 total_events_processed = 3;
  uint64 total_events_received = 4;
  uint64 total_events_sent = 5;
  uint64 total_batches = 6;
  uint64 total_sentences = 7;
  uint64 total_subjects = 8;
  uint64 total_predicates = 9;
  uint64 total_objects = 10;
  uint64 total_graph_events = 11;
  uint64 total_vector_events = 12;
  uint64 total_data_processed_size = 13;
}

message PipelineMetadata {
  string pipeline_id = 1;
}

message PipelinesMetadata {
  repeated PipelineMetadata pipelines = 1;
}

message BooleanResponse {
  bool response = 1;
}

// Collectors 

// CollectorConfig is a message to hold configuration for a collector.
// Defines a collector with a specific configuration.
message CollectorConfig {
  string name = 1;
  oneof backend {
    AzureCollectorConfig azure = 2;
    GCSCollectorConfig gcs = 3;
    S3CollectorConfig s3 = 4;
    JiraCollectorConfig jira = 5;
    GoogleDriveCollectorConfig drive = 6;
    EmailCollectorConfig email = 7;
    DropBoxCollectorConfig dropbox = 8;
    GithubCollectorConfig github = 9;
    SlackCollectorConfig slack = 10;
    NewsCollectorConfig news = 11;
    FileCollectorConfig files = 12;
  }
}

// FileCollectorConfig is a message to hold configuration for a file collector.
message FileCollectorConfig {
  string root_path = 1;
  // Id for the collector
<<<<<<< HEAD
  int64 id = 2;
=======
  string id = 2;
>>>>>>> dcf01bd3
}

// AzureCollectorConfig is a message to hold configuration for an Azure collector.
message AzureCollectorConfig {
  // Connection string of the Azure collector.
  string connection_string = 2;
  // Container of the Azure collector.
  string container = 3;
  // Credentials of the Azure collector.
  string credentials = 4;
  // Prefix of the Azure collector.
  string prefix = 5;
  // Chunk size of the Azure collector.
  int64 chunk_size = 6;
  // Id for the collector
<<<<<<< HEAD
  int64 id = 7;
=======
  string id = 7;
>>>>>>> dcf01bd3
}

// GCSCollectorConfig is a message to hold configuration for a GCS collector.
message GCSCollectorConfig {
  // Bucket of the GCS collector.
  string bucket = 1;
  // Credentials of the GCS collector.
  string credentials = 2;
  // Id for the collector
<<<<<<< HEAD
  int64 id = 3;
=======
  string id = 3;
>>>>>>> dcf01bd3
}

// S3CollectorConfig is a message to hold configuration for an S3 collector.
message S3CollectorConfig {
  // Access key of the S3 collector.
  string access_key = 1;
  // Secret key of the S3 collector.
  string secret_key = 2;
  // Region of the S3 collector.
  string region = 3;
  // Bucket of the S3 collector.
  string bucket = 4;
  // Id for the collector
<<<<<<< HEAD
  int64 id = 5;
=======
  string id = 5;
>>>>>>> dcf01bd3
}

// JiraCollectorConfig is a message to hold configuration for a Jira collector.
message JiraCollectorConfig {
  // Server of the Jira collector.
  string jira_server = 1;
  // Username of the Jira collector.
  string jira_username = 2;
  // Password of the Jira collector.
  string jira_password = 3;
  // API token of the Jira collector.
  string jira_api_token = 4;
  // Certificate file of the Jira collector.
  string jira_certfile = 5;
  // Key file of the Jira collector.
  string jira_keyfile = 6;
  // Verify of the Jira collector.
  bool jira_verify = 7;
  // Project of the Jira collector.
  string jira_project = 8;
  // Query of the Jira collector.
  string jira_query = 9;
  // Start at of the Jira collector.
  int32 jira_start_at = 10;
  // Max results of the Jira collector.
  int32 jira_max_results = 11;
  // Id for the collector
<<<<<<< HEAD
  int64 id = 12;
=======
  string id = 12;
>>>>>>> dcf01bd3
}

// GoogleDriveCollectorConfig is a message to hold configuration for a Google Drive collector.
message GoogleDriveCollectorConfig {
  // Client ID of the Google Drive collector.
  string drive_client_id = 1;
  // Client secret of the Google Drive collector.
  string drive_client_secret = 2;
  // Refresh token of the Google Drive collector.
  string drive_refresh_token = 3;
  // Folder to crawl of the Google Drive collector.
  string folder_to_crawl = 6;
  // Specific file type of the Google Drive collector.
  string specific_file_type = 7;
  // Id for the collector
<<<<<<< HEAD
  int64 id = 8;
=======
  string id = 8;
>>>>>>> dcf01bd3
}

// EmailCollectorConfig is a message to hold configuration for an Email collector.
message EmailCollectorConfig {
  // Server of the Email collector.
  string imap_server = 1;
  // Port of the Email collector.
  int32 imap_port = 2;
  // Username of the Email collector.
  string imap_username = 3;
  // Password of the Email collector.
  string imap_password = 4;
  // Folder of the Email collector.
  string imap_folder = 5;
  // Id for the collector
<<<<<<< HEAD
  int64 id = 6;
=======
  string id = 6;
>>>>>>> dcf01bd3
}

// DropBoxCollectorConfig is a message to hold configuration for a DropBox collector.
message DropBoxCollectorConfig {
  // App key of the DropBox collector.
  string dropbox_app_key = 1;
  // App secret of the DropBox collector.
  string dropbox_app_secret = 2;
  // Refresh token of the DropBox collector.
  string dropbox_refresh_token = 3;
  // Folder path of the DropBox collector.
  string folder_path = 4;
  // Id for the collector
<<<<<<< HEAD
  int64 id = 5;
=======
  string id = 5;
>>>>>>> dcf01bd3
}

// GithubCollectorConfig is a message to hold configuration for a Github collector.
message GithubCollectorConfig {
  // Username of the Github collector.
  string github_username = 1;
  // Access token of the Github collector.
  string github_access_token = 2;
  // Repository of the Github collector.
  string repository = 3;
  // Id for the collector
<<<<<<< HEAD
  int64 id = 4;
=======
  string id = 4;
>>>>>>> dcf01bd3
}

// SlackCollectorConfig is a message to hold configuration for a Slack collector.
message SlackCollectorConfig {
  // Access token of the Slack collector.
  string access_token = 1;
  // Channel name of the Slack collector.
  string channel_name = 2;
  // Cursor of the Slack collector.
  string cursor = 3;
  // Include all metadata of the Slack collector.
  bool include_all_metadata = 4;
  // Includive of the Slack collector.
  bool includive = 5;
  // Limit of the Slack collector.
  int64 limit = 6;
  // Id for the collector
<<<<<<< HEAD
  int64 id = 7;
=======
  string id = 7;
>>>>>>> dcf01bd3
}

// NewsCollectorConfig is a message to hold configuration for a News collector.
message NewsCollectorConfig {
  // API key of the News collector.
  string api_key = 1;
  // Query of the News collector.
  string query = 2;
  // From date of the News collector.
  string from_date = 3;
  // To date of the News collector.
  string to_date = 4;
  // Language of the News collector.
  string language = 5;
  // Domains of the News collector.
  string domains = 6;
  // Exclude domains of the News collector.
  string exclude_domains = 7;
  // Sources of the News collector.
  string sources = 8;
  // Id for the collector
<<<<<<< HEAD
  int64 id = 9;
=======
  string id = 9;
>>>>>>> dcf01bd3
}

// Storage


// The corresponding Rust struct [`crate::types::StorageType`] is defined manually and
// externally provided during code generation (see `build.rs`).
//
// Modify at your own risk.
message StorageType {
  bytes storage_type = 1;
}

// StorageConfig is a message to hold configuration for a storage.
message StorageConfig {
  // Postgres configuration.
  PostgresConfig postgres = 1;
  // Milvus configuration.
  MilvusConfig milvus = 2;
  // Neo4j configuration.
  Neo4jConfig neo4j = 3;
}

// PostgresConfig is a message to hold configuration for a Postgres storage.
message PostgresConfig {
  // Name of the Postgres storage.
  string name = 1;
  // Type of the storage.
  StorageType storage_type = 2;
  // URL of the Postgres storage.
  string url = 3;
}

// MilvusConfig is a message to hold configuration for a Milvus storage.
message MilvusConfig {
  // Name of the Milvus storage.
  string name = 1;
  // Type of the storage.
  StorageType storage_type = 2;
  // URL of the Milvus storage.
  string url = 3;
  // Username for the Milvus storage.
  string username = 4;
  // Password for the Milvus storage.
  string password = 5;
}

// Neo4jConfig is a message to hold configuration for a Neo4j storage.
message Neo4jConfig {
  // Name of the Neo4j storage.
  string name = 1;
  // Type of the storage.
  StorageType storage_type = 2;
  // URL of the Neo4j storage.
  string url = 3;
  // Username for the Neo4j storage.
  string username = 4;
  // Password for the Neo4j storage.
  string password = 5;
  // Name of the database in the Neo4j storage.
  string db_name = 6;
  // Fetch size for the Neo4j storage.
  int32 fetch_size = 7;
  // Maximum connection pool size for the Neo4j storage.
  int32 max_connection_pool_size = 8;
}<|MERGE_RESOLUTION|>--- conflicted
+++ resolved
@@ -131,11 +131,8 @@
 message FileCollectorConfig {
   string root_path = 1;
   // Id for the collector
-<<<<<<< HEAD
-  int64 id = 2;
-=======
   string id = 2;
->>>>>>> dcf01bd3
+
 }
 
 // AzureCollectorConfig is a message to hold configuration for an Azure collector.
@@ -151,11 +148,7 @@
   // Chunk size of the Azure collector.
   int64 chunk_size = 6;
   // Id for the collector
-<<<<<<< HEAD
-  int64 id = 7;
-=======
   string id = 7;
->>>>>>> dcf01bd3
 }
 
 // GCSCollectorConfig is a message to hold configuration for a GCS collector.
@@ -165,11 +158,7 @@
   // Credentials of the GCS collector.
   string credentials = 2;
   // Id for the collector
-<<<<<<< HEAD
-  int64 id = 3;
-=======
   string id = 3;
->>>>>>> dcf01bd3
 }
 
 // S3CollectorConfig is a message to hold configuration for an S3 collector.
@@ -183,11 +172,7 @@
   // Bucket of the S3 collector.
   string bucket = 4;
   // Id for the collector
-<<<<<<< HEAD
-  int64 id = 5;
-=======
   string id = 5;
->>>>>>> dcf01bd3
 }
 
 // JiraCollectorConfig is a message to hold configuration for a Jira collector.
@@ -215,11 +200,7 @@
   // Max results of the Jira collector.
   int32 jira_max_results = 11;
   // Id for the collector
-<<<<<<< HEAD
-  int64 id = 12;
-=======
   string id = 12;
->>>>>>> dcf01bd3
 }
 
 // GoogleDriveCollectorConfig is a message to hold configuration for a Google Drive collector.
@@ -235,11 +216,7 @@
   // Specific file type of the Google Drive collector.
   string specific_file_type = 7;
   // Id for the collector
-<<<<<<< HEAD
-  int64 id = 8;
-=======
   string id = 8;
->>>>>>> dcf01bd3
 }
 
 // EmailCollectorConfig is a message to hold configuration for an Email collector.
@@ -255,11 +232,7 @@
   // Folder of the Email collector.
   string imap_folder = 5;
   // Id for the collector
-<<<<<<< HEAD
-  int64 id = 6;
-=======
   string id = 6;
->>>>>>> dcf01bd3
 }
 
 // DropBoxCollectorConfig is a message to hold configuration for a DropBox collector.
@@ -273,11 +246,7 @@
   // Folder path of the DropBox collector.
   string folder_path = 4;
   // Id for the collector
-<<<<<<< HEAD
-  int64 id = 5;
-=======
   string id = 5;
->>>>>>> dcf01bd3
 }
 
 // GithubCollectorConfig is a message to hold configuration for a Github collector.
@@ -289,11 +258,7 @@
   // Repository of the Github collector.
   string repository = 3;
   // Id for the collector
-<<<<<<< HEAD
-  int64 id = 4;
-=======
   string id = 4;
->>>>>>> dcf01bd3
 }
 
 // SlackCollectorConfig is a message to hold configuration for a Slack collector.
@@ -311,11 +276,7 @@
   // Limit of the Slack collector.
   int64 limit = 6;
   // Id for the collector
-<<<<<<< HEAD
-  int64 id = 7;
-=======
   string id = 7;
->>>>>>> dcf01bd3
 }
 
 // NewsCollectorConfig is a message to hold configuration for a News collector.
@@ -337,11 +298,7 @@
   // Sources of the News collector.
   string sources = 8;
   // Id for the collector
-<<<<<<< HEAD
-  int64 id = 9;
-=======
   string id = 9;
->>>>>>> dcf01bd3
 }
 
 // Storage
