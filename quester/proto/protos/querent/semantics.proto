syntax = "proto3";

package querent.semantics;

service SemanticsService {
  rpc StartPipeline(SemanticPipelineRequest) returns (SemanticPipelineResponse) {}
  rpc ObservePipeline(EmptyObserve) returns (SemanticServiceCounters) {}
  rpc GetPipelinesMetadata(EmptyGetPipelinesMetadata) returns (PipelinesMetadata) {}
  rpc StopPipeline(StopPipelineRequest) returns (BooleanResponse) {}
  rpc DescribePipeline(DescribePipelineRequest) returns (IndexingStatistics) {}
  rpc IngestTokens(SendIngestedTokens) returns (BooleanResponse) {}
  rpc RestartPipeline(RestartPipelineRequest) returns (BooleanResponse) {}
  rpc PostCollectors(CollectorConfig) returns (CollectorConfigResponse) {}
  rpc DeleteCollectors(DeleteCollectorRequest) returns (DeleteCollectorResponse) {}
  rpc ListCollectors(ListCollectorRequest) returns (ListCollectorConfig) {}
  rpc ListPipelineInfo(EmptyList) returns (PipelineRequestInfoList) {}
}

message PipelineRequestInfoList {
  repeated PipelineRequestInfo requests = 1;
}

message PipelineRequestInfo { 
  string pipeline_id = 1;
  SemanticPipelineRequest request = 2;  
}

message EmptyObserve{}
message EmptyList{}
message EmptyGetPipelinesMetadata{}

message StopPipelineRequest {
  string pipeline_id = 1;
}

message DescribePipelineRequest {
  string pipeline_id = 1;
}

message RestartPipelineRequest {
  string pipeline_id = 1;
}

message CollectorConfigResponse {
  string id = 1;
}

message DeleteCollectorRequest {
  repeated string id = 1;
}

message DeleteCollectorResponse {
  repeated string id = 1;
}

message ListCollectorRequest {}

message ListCollectorConfig {
  repeated CollectorConfig config = 1;
}

message SemanticPipelineRequest {
  repeated string collectors = 1;
  optional FixedEntities fixed_entities = 2;
  optional SampleEntities sample_entities = 3;
  optional Model model = 4;
  optional float attention_threshold = 5;
}

enum Model {
  BERT = 0;
  GeoBert = 1;
  PubMedBert = 2;
}

message FixedEntities {
  repeated string entities = 1;
}

message SampleEntities {
  repeated string entities = 1;
}

message SemanticPipelineResponse {
  string pipeline_id = 1;
}

message SemanticServiceCounters {
  int32 num_running_pipelines = 1;
  int32 num_successful_pipelines = 2;
  int32 num_failed_pipelines = 3;
}

message IngestedTokens {
  string file = 1;
  repeated string data = 2;
  bool is_token_stream = 3;
  string doc_source = 4;
  string source_id = 5;
}

message SendIngestedTokens {
  string pipeline_id = 1;
  repeated IngestedTokens tokens = 2;
}

message IndexingStatistics {
  uint64 total_docs = 1;
  uint64 total_events = 2;
  uint64 total_events_processed = 3;
  uint64 total_events_received = 4;
  uint64 total_events_sent = 5;
  uint64 total_batches = 6;
  uint64 total_sentences = 7;
  uint64 total_subjects = 8;
  uint64 total_predicates = 9;
  uint64 total_objects = 10;
  uint64 total_graph_events = 11;
  uint64 total_vector_events = 12;
  uint64 total_data_processed_size = 13;
}

message PipelineMetadata {
  string pipeline_id = 1;
}

message PipelinesMetadata {
  repeated PipelineMetadata pipelines = 1;
}

message BooleanResponse {
  bool response = 1;
}

// Collectors 

// CollectorConfig is a message to hold configuration for a collector.
// Defines a collector with a specific configuration.
message CollectorConfig {
  string name = 1;
  oneof backend {
    AzureCollectorConfig azure = 2;
    GCSCollectorConfig gcs = 3;
    S3CollectorConfig s3 = 4;
    JiraCollectorConfig jira = 5;
    GoogleDriveCollectorConfig drive = 6;
    EmailCollectorConfig email = 7;
    DropBoxCollectorConfig dropbox = 8;
    GithubCollectorConfig github = 9;
    SlackCollectorConfig slack = 10;
    NewsCollectorConfig news = 11;
    FileCollectorConfig files = 12;
  }
}

// FileCollectorConfig is a message to hold configuration for a file collector.
message FileCollectorConfig {
  string root_path = 1;
  // Id for the collector
  string id = 2;
}

// AzureCollectorConfig is a message to hold configuration for an Azure collector.
message AzureCollectorConfig {
  // Connection string of the Azure collector.
  string connection_string = 2;
  // Container of the Azure collector.
  string container = 3;
  // Credentials of the Azure collector.
  string credentials = 4;
  // Prefix of the Azure collector.
  string prefix = 5;
  // Chunk size of the Azure collector.
  int64 chunk_size = 6;
  // Id for the collector
  string id = 7;
}

// GCSCollectorConfig is a message to hold configuration for a GCS collector.
message GCSCollectorConfig {
  // Bucket of the GCS collector.
  string bucket = 1;
  // Credentials of the GCS collector.
  string credentials = 2;
  // Id for the collector
  string id = 3;
}

// S3CollectorConfig is a message to hold configuration for an S3 collector.
message S3CollectorConfig {
  // Access key of the S3 collector.
  string access_key = 1;
  // Secret key of the S3 collector.
  string secret_key = 2;
  // Region of the S3 collector.
  string region = 3;
  // Bucket of the S3 collector.
  string bucket = 4;
  // Id for the collector
  string id = 5;
}

// JiraCollectorConfig is a message to hold configuration for a Jira collector.
message JiraCollectorConfig {
  // Server of the Jira collector.
  string jira_server = 1;
  // Username of the Jira collector.
  string jira_username = 2;
  // Password of the Jira collector.
  string jira_password = 3;
  // API token of the Jira collector.
  string jira_api_token = 4;
  // Certificate file of the Jira collector.
  string jira_certfile = 5;
  // Key file of the Jira collector.
  string jira_keyfile = 6;
  // Verify of the Jira collector.
  bool jira_verify = 7;
  // Project of the Jira collector.
  string jira_project = 8;
  // Query of the Jira collector.
  string jira_query = 9;
  // Start at of the Jira collector.
  int32 jira_start_at = 10;
  // Max results of the Jira collector.
  int32 jira_max_results = 11;
  // Id for the collector
  string id = 12;
}

// GoogleDriveCollectorConfig is a message to hold configuration for a Google Drive collector.
message GoogleDriveCollectorConfig {
  // Client ID of the Google Drive collector.
  string drive_client_id = 1;
  // Client secret of the Google Drive collector.
  string drive_client_secret = 2;
  // Refresh token of the Google Drive collector.
  string drive_refresh_token = 3;
  // Folder to crawl of the Google Drive collector.
  string folder_to_crawl = 6;
  // Specific file type of the Google Drive collector.
  string specific_file_type = 7;
  // Id for the collector
  string id = 8;
}

// EmailCollectorConfig is a message to hold configuration for an Email collector.
message EmailCollectorConfig {
  // Server of the Email collector.
  string imap_server = 1;
  // Port of the Email collector.
  int32 imap_port = 2;
  // Username of the Email collector.
  string imap_username = 3;
  // Password of the Email collector.
  string imap_password = 4;
  // Folder of the Email collector.
  string imap_folder = 5;
  // Id for the collector
  string id = 6;
}

// DropBoxCollectorConfig is a message to hold configuration for a DropBox collector.
message DropBoxCollectorConfig {
  // App key of the DropBox collector.
  string dropbox_app_key = 1;
  // App secret of the DropBox collector.
  string dropbox_app_secret = 2;
  // Refresh token of the DropBox collector.
  string dropbox_refresh_token = 3;
  // Folder path of the DropBox collector.
  string folder_path = 4;
  // Id for the collector
  string id = 5;
}

// GithubCollectorConfig is a message to hold configuration for a Github collector.
message GithubCollectorConfig {
  // Username of the Github collector.
  string github_username = 1;
  // Access token of the Github collector.
  string github_access_token = 2;
  // Repository of the Github collector.
  string repository = 3;
  // Id for the collector
  string id = 4;
}

// SlackCollectorConfig is a message to hold configuration for a Slack collector.
message SlackCollectorConfig {
  // Access token of the Slack collector.
  string access_token = 1;
  // Channel name of the Slack collector.
  string channel_name = 2;
  // Cursor of the Slack collector.
  string cursor = 3;
  // Include all metadata of the Slack collector.
  bool include_all_metadata = 4;
  // Includive of the Slack collector.
  bool includive = 5;
  // Limit of the Slack collector.
  int64 limit = 6;
  // Id for the collector
  string id = 7;
}

// NewsCollectorConfig is a message to hold configuration for a News collector.
message NewsCollectorConfig {
  // API key of the News collector.
  string api_key = 1;
  // Query of the News collector.
  string query = 2;
  // From date of the News collector.
  string from_date = 3;
  // To date of the News collector.
  string to_date = 4;
  // Language of the News collector.
  string language = 5;
  // Domains of the News collector.
  string domains = 6;
  // Exclude domains of the News collector.
  string exclude_domains = 7;
  // Sources of the News collector.
  string sources = 8;
  // Id for the collector
  string id = 9;
}

message OneDriveConfig {
  // Client ID of the app
  string client_id = 1;
  // Client secret of the app
  string client_secret = 2;
  // Redirect URI
  string redirect_uri = 3;
  // Auth code of the app
  string auth_code = 4;
  /// Folder path of the app
  string folder_path = 5;
  /// Id for the collector
  string id = 6;
<<<<<<< HEAD
}

// Storage


// The corresponding Rust struct [`crate::types::StorageType`] is defined manually and
// externally provided during code generation (see `build.rs`).
//
// Modify at your own risk.
message StorageType {
  bytes storage_type = 1;
}

// StorageConfig is a message to hold configuration for a storage.
message StorageConfig {
  // Postgres configuration.
  PostgresConfig postgres = 1;
  // Milvus configuration.
  MilvusConfig milvus = 2;
  // Neo4j configuration.
  Neo4jConfig neo4j = 3;
}

// PostgresConfig is a message to hold configuration for a Postgres storage.
message PostgresConfig {
  // Name of the Postgres storage.
  string name = 1;
  // Type of the storage.
  StorageType storage_type = 2;
  // URL of the Postgres storage.
  string url = 3;
}

// MilvusConfig is a message to hold configuration for a Milvus storage.
message MilvusConfig {
  // Name of the Milvus storage.
  string name = 1;
  // Type of the storage.
  StorageType storage_type = 2;
  // URL of the Milvus storage.
  string url = 3;
  // Username for the Milvus storage.
  string username = 4;
  // Password for the Milvus storage.
  string password = 5;
}

// Neo4jConfig is a message to hold configuration for a Neo4j storage.
message Neo4jConfig {
  // Name of the Neo4j storage.
  string name = 1;
  // Type of the storage.
  StorageType storage_type = 2;
  // URL of the Neo4j storage.
  string url = 3;
  // Username for the Neo4j storage.
  string username = 4;
  // Password for the Neo4j storage.
  string password = 5;
  // Name of the database in the Neo4j storage.
  string db_name = 6;
  // Fetch size for the Neo4j storage.
  int32 fetch_size = 7;
  // Maximum connection pool size for the Neo4j storage.
  int32 max_connection_pool_size = 8;
}

message SurrealDBConfig {
  //path of the database
  string path = 1;
=======
>>>>>>> a646cc3b
}<|MERGE_RESOLUTION|>--- conflicted
+++ resolved
@@ -339,77 +339,4 @@
   string folder_path = 5;
   /// Id for the collector
   string id = 6;
-<<<<<<< HEAD
-}
-
-// Storage
-
-
-// The corresponding Rust struct [`crate::types::StorageType`] is defined manually and
-// externally provided during code generation (see `build.rs`).
-//
-// Modify at your own risk.
-message StorageType {
-  bytes storage_type = 1;
-}
-
-// StorageConfig is a message to hold configuration for a storage.
-message StorageConfig {
-  // Postgres configuration.
-  PostgresConfig postgres = 1;
-  // Milvus configuration.
-  MilvusConfig milvus = 2;
-  // Neo4j configuration.
-  Neo4jConfig neo4j = 3;
-}
-
-// PostgresConfig is a message to hold configuration for a Postgres storage.
-message PostgresConfig {
-  // Name of the Postgres storage.
-  string name = 1;
-  // Type of the storage.
-  StorageType storage_type = 2;
-  // URL of the Postgres storage.
-  string url = 3;
-}
-
-// MilvusConfig is a message to hold configuration for a Milvus storage.
-message MilvusConfig {
-  // Name of the Milvus storage.
-  string name = 1;
-  // Type of the storage.
-  StorageType storage_type = 2;
-  // URL of the Milvus storage.
-  string url = 3;
-  // Username for the Milvus storage.
-  string username = 4;
-  // Password for the Milvus storage.
-  string password = 5;
-}
-
-// Neo4jConfig is a message to hold configuration for a Neo4j storage.
-message Neo4jConfig {
-  // Name of the Neo4j storage.
-  string name = 1;
-  // Type of the storage.
-  StorageType storage_type = 2;
-  // URL of the Neo4j storage.
-  string url = 3;
-  // Username for the Neo4j storage.
-  string username = 4;
-  // Password for the Neo4j storage.
-  string password = 5;
-  // Name of the database in the Neo4j storage.
-  string db_name = 6;
-  // Fetch size for the Neo4j storage.
-  int32 fetch_size = 7;
-  // Maximum connection pool size for the Neo4j storage.
-  int32 max_connection_pool_size = 8;
-}
-
-message SurrealDBConfig {
-  //path of the database
-  string path = 1;
-=======
->>>>>>> a646cc3b
 }