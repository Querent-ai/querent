--- conflicted
+++ resolved
@@ -54,11 +54,7 @@
 md5 = { workspace = true }
 tokio-util = { workspace = true }
 bytes = { workspace = true }
-<<<<<<< HEAD
-serde_json = "1.0"
-=======
 google-drive3 = { workspace = true }
 hyper-rustls = { workspace = true }
 hyper = { workspace = true }
-serde_json = { workspace = true }
->>>>>>> ca572ebe
+serde_json = { workspace = true }