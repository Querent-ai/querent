--- conflicted
+++ resolved
@@ -276,14 +276,11 @@
 rustls-native-certs = "0.8.0"
 sqlx = { version = "0.8.2", default-features = false, features = ["postgres"] }
 notion = "0.6.0"
-<<<<<<< HEAD
 openssl-sys = { version = "0.9.93", features = ["vendored"] }
 pq-sys ={ version = "0.6.3", features = ["bundled"] }
 slack-morphism = { version = "2.5.0", features = ["hyper"] }
 hyper-util = "0.1.9"
-=======
 surrealdb = { version = "1.5.4", features = ["kv-rocksdb"] }
->>>>>>> 8b99fb4a
 
 # patch unicode-normalization to version 1.22.0
 # TODO Querent to research on few third party crates
