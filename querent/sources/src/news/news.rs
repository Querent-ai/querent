--- conflicted
+++ resolved
@@ -631,14 +631,9 @@
 	async fn test_successful_news_fetch_top_headlines() {
 		dotenv().ok();
 		let news_config = NewsCollectorConfig {
-<<<<<<< HEAD
-			api_key: env::var("NEWS_API_KEY").unwrap_or("".to_string()),
-			query: Some("trump".to_string()),
-=======
 			api_key: env::var("NEWS_API_KEY")
 				.unwrap_or("40c2081dfed94f4d91636f8e27764ccc".to_string()),
-			query: Some("Technology".to_string()),
->>>>>>> 2aa749e7
+			query: Some("trump".to_string()),
 			query_type: 1,
 			id: "Some-id".to_string(),
 			sources: None,
