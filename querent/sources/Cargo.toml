[package]
name = "sources"
version = "1.1.0"
authors = ["Querent AI LLC <contact@querent.xyz>"]
edition = "2021"
license = "BSL-1.1"
description = "Data Sources for Querent AI"
repository = "https://github.com/querent-ai/querent"
homepage = "https://querent.xyz/"
documentation = "https:/querent.xyz/docs/"

[dependencies]
common = { workspace = true }
proto = { workspace = true }
async-stream = { workspace = true }
async-trait = { workspace = true }
anyhow = { workspace = true }
neo4rs = { workspace = true }
tokio-postgres = { workspace = true }
tokio-postgres-rustls = { workspace = true }
diesel-async = { workspace = true, features = [
  "postgres",
  "deadpool",
]}
diesel  = { workspace = true }
deadpool = { workspace = true }
rustls = { workspace = true }
tracing = { workspace = true }
log = { workspace = true }
thiserror = { workspace = true }
serde = { workspace = true }
tokio = { workspace = true }
futures = { workspace = true }
futures-util = { workspace = true }
chrono = { workspace = true }
pgvector = { workspace = true }
redb = { workspace = true }
rmp-serde = { workspace = true }
once_cell = { workspace = true }
regex = { workspace = true }
home = { workspace = true }
aws-config = { workspace = true }
aws-credential-types = { workspace = true }
aws-sdk-s3 = { workspace = true }
aws-smithy-http = { workspace = true }
tempfile = { workspace = true }
base64 = { workspace = true }
opendal = { workspace = true}
bytesize = { workspace = true }
azure_core  = { workspace = true }
azure_storage = { workspace = true }
azure_storage_blobs = { workspace = true }
md5 = { workspace = true }
tokio-util = { workspace = true }
bytes = { workspace = true }
google-drive3 = { workspace = true }
hyper-rustls = { workspace = true }
hyper = { workspace = true }
serde_json = { workspace = true }
ingestors = { workspace = true }
imap = { workspace = true }
native-tls = { workspace = true }
mailparse = { workspace = true }
yup-oauth2 = { workspace = true }
oauth2 = { workspace = true }
onedrive-api = {workspace = true}
reqwest = {workspace = true}
dotenv = {workspace = true}
notion = {workspace = true}
aws-runtime = {workspace = true}
aws-smithy-async = {workspace = true}
aws-smithy-runtime = {workspace = true}
aws-types = {workspace = true}
slack-morphism = { workspace = true }
hyper-util = { workspace = true }
<<<<<<< HEAD
serial_test = { workspace = true }
=======
jira_query = { workspace = true }
>>>>>>> 7de2eae2
<|MERGE_RESOLUTION|>--- conflicted
+++ resolved
@@ -73,8 +73,5 @@
 aws-types = {workspace = true}
 slack-morphism = { workspace = true }
 hyper-util = { workspace = true }
-<<<<<<< HEAD
 serial_test = { workspace = true }
-=======
-jira_query = { workspace = true }
->>>>>>> 7de2eae2
+jira_query = { workspace = true }