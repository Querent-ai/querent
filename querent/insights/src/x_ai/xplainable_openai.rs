--- conflicted
+++ resolved
@@ -1,12 +1,8 @@
 use crate::{
-<<<<<<< HEAD
 	prompts::get_suggestions_prompt, rerank_documents, split_sentences, ConfigCallbackResponse,
 	CustomInsightOption, Insight, InsightConfig, InsightCustomOptionValue, InsightError,
 	InsightErrorKind, InsightInfo, InsightInput, InsightOutput, InsightResult, InsightRunner,
-=======
-	ConfigCallbackResponse, CustomInsightOption, Insight, InsightConfig, InsightCustomOptionValue,
-	InsightError, InsightErrorKind, InsightInfo, InsightResult, InsightRunner,
->>>>>>> 6a4a0727
+
 };
 use async_trait::async_trait;
 use fastembed::{EmbeddingModel, InitOptions, TextEmbedding};
@@ -77,11 +73,7 @@
 				version: "1.0.0".to_string(),
 				author: "Querent AI".to_string(),
 				license: "Apache-2.0".to_string(),
-<<<<<<< HEAD
-				icon: include_bytes!("../../icons/xai_icon.png"),
-=======
 				iconify_icon: "ri:openai-fill".to_string(),
->>>>>>> 6a4a0727
 				additional_options,
 				conversational: true,
 				premium: false,
@@ -155,7 +147,6 @@
 			prompt,
 		}))
 	}
-<<<<<<< HEAD
 }
 
 #[async_trait]
@@ -799,6 +790,4 @@
 
 		Ok(stream)
 	}
-=======
->>>>>>> 6a4a0727
-}+}
