--- conflicted
+++ resolved
@@ -98,14 +98,10 @@
       AWS_ACCESS_KEY: ${{secrets.AWS_ACCESS_KEY}}
       AWS_SECRET_KEY: ${{secrets.AWS_SECRET_KEY}}
       NEWS_API_KEY: ${{ secrets.NEWS_API_KEY }}
-<<<<<<< HEAD
       IMAP_USERNAME: ${{secrets.IMAP_USERNAME}}
       IMAP_PASSWORD: ${{secrets.IMAP_PASSWORD}}
-=======
       NOTION_API_KEY: ${{secrets.NOTION_API_KEY}}
-      NOTION_DATABASE_ID: ${{secrets.NOTION_DATABASE_ID}}
       NOTION_PAGE_ID: ${{secrets.NOTION_PAGE_ID}}
->>>>>>> a7ed412e
     steps:
       - name: Checkout code
         uses: actions/checkout@v3
