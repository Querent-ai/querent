--- conflicted
+++ resolved
@@ -30,12 +30,9 @@
     - name: Install protoc
       run: brew install protobuf
       shell: bash
-<<<<<<< HEAD
-=======
     - name: Install pq and postgres
       shell: bash
       run: brew install postgresql libpq
->>>>>>> 3257e721
     - name: Install rustup
       shell: bash
       run: curl https://sh.rustup.rs -sSf | sh -s -- --default-toolchain none -y
